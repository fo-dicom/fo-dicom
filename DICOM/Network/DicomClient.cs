--- conflicted
+++ resolved
@@ -241,20 +241,8 @@
 				if (!IsSendQueueEmpty)
 					return;
 
-<<<<<<< HEAD
-				try {
-					SendAssociationReleaseRequest();
-				} catch {
-					// may have already disconnected
-					_client._async.Set();
-					return;
-				}
-
-				_timer = new Timer(OnReleaseTimeout, null, 2500, Timeout.Infinite);
-=======
 				if (IsConnected)
 					_SendAssociationReleaseRequest();
->>>>>>> 16559b76
 			}
 
 			private void OnReleaseTimeout(object state) {
