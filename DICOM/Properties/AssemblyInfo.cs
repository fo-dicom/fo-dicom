--- conflicted
+++ resolved
@@ -31,15 +31,9 @@
 //
 // You can specify all the values or you can default the Build and Revision Numbers 
 // by using the '*' as shown below:
-<<<<<<< HEAD
-[assembly: AssemblyVersion("1.0.36.0")]
-[assembly: AssemblyFileVersionAttribute("1.0.36.0")]
-
-#if NETFX_CORE
-[assembly: InternalsVisibleTo("Store.Dicom.Tests")]
-#endif
-=======
 [assembly: AssemblyVersion("1.0.37.0")]
 
 [assembly: AssemblyFileVersionAttribute("1.0.37.0")]
->>>>>>> 7b340fc2
+#if NETFX_CORE
+[assembly: InternalsVisibleTo("Store.Dicom.Tests")]
+#endif