--- conflicted
+++ resolved
@@ -7,15 +7,13 @@
     <OutputType>Library</OutputType>
     <Platforms>AnyCPU;x64</Platforms>
   </PropertyGroup>
-<<<<<<< HEAD
+  
+  <ItemGroup Condition="'$(TargetFramework)' == 'netcoreapp3.1'">
+    <FrameworkReference Include="Microsoft.AspNetCore.App" />
+  </ItemGroup>
 
   <ItemGroup>
     <ProjectReference Include="..\..\FO-DICOM.Core\FO-DICOM.Core.csproj" />
-=======
-  
-  <ItemGroup Condition="'$(TargetFramework)' == 'netcoreapp3.1'">
-    <FrameworkReference Include="Microsoft.AspNetCore.App" />
->>>>>>> 247d3aa0
   </ItemGroup>
 
   <ItemGroup>
