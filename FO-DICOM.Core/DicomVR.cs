--- conflicted
+++ resolved
@@ -189,11 +189,7 @@
 
         private static DicomVR TryParse(byte[] vr, out bool valid)
         {
-<<<<<<< HEAD
-            if (vr == null || vr.Length != 2)
-=======
             if (vr == null || vr.Length < 2)
->>>>>>> 627ac359
             {
                 valid = false;
                 return null;
