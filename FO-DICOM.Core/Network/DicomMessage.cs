﻿// Copyright (c) 2012-2021 fo-dicom contributors.
// Licensed under the Microsoft Public License (MS-PL).

using FellowOakDicom.Log;
<<<<<<< HEAD
using System;
using System.Text;
=======
using FellowOakDicom.Network.Client.Tasks;
using System;
using System.Text;
using System.Threading.Tasks;
>>>>>>> f859915e

namespace FellowOakDicom.Network
{

    /// <summary>
    /// Base class for DIMSE-C and DIMSE-N message items.
    /// </summary>
    public class DicomMessage
    {
        #region FIELDS

        private DicomDataset _dataset;
        private readonly TaskCompletionSource<bool> _allPDUsSentTCS = TaskCompletionSourceFactory.Create<bool>();

        #endregion

        /// <summary>
        /// Initializes a new instance of the <see cref="DicomMessage"/> class.
        /// </summary>
        public DicomMessage()
        {
            Command = new DicomDataset();
            Dataset = null;
        }

        /// <summary>
        /// Initializes a new instance of the <see cref="DicomMessage"/> class.
        /// </summary>
        /// <param name="command">
        /// The DICOM dataset representing the message command.
        /// </param>
        public DicomMessage(DicomDataset command)
        {
            Command = command;
        }

        /// <summary>
        /// Gets or sets the command field type.
        /// </summary>
        public DicomCommandField Type
        {
            get => Command.GetSingleValue<DicomCommandField>(DicomTag.CommandField);
            protected set => Command.AddOrUpdate(DicomTag.CommandField, (ushort) value);
        }

        /// <summary>
        /// Gets or sets the affected or requested SOP Class UID
        /// </summary>
        public DicomUID SOPClassUID
        {
            get
            {
                switch (Type)
                {
                    case DicomCommandField.NGetRequest:
                    case DicomCommandField.NSetRequest:
                    case DicomCommandField.NActionRequest:
                    case DicomCommandField.NDeleteRequest:
                        return Command.GetSingleValue<DicomUID>(DicomTag.RequestedSOPClassUID);
                    case DicomCommandField.CStoreRequest:
                    case DicomCommandField.CFindRequest:
                    case DicomCommandField.CGetRequest:
                    case DicomCommandField.CMoveRequest:
                    case DicomCommandField.CEchoRequest:
                    case DicomCommandField.NEventReportRequest:
                    case DicomCommandField.NCreateRequest:
                        return Command.GetSingleValue<DicomUID>(DicomTag.AffectedSOPClassUID);
                    default:
                        return Command.GetSingleValueOrDefault<DicomUID>(DicomTag.AffectedSOPClassUID, null);
                }
            }
            protected set
            {
                switch (Type)
                {
                    case DicomCommandField.NGetRequest:
                    case DicomCommandField.NSetRequest:
                    case DicomCommandField.NActionRequest:
                    case DicomCommandField.NDeleteRequest:
                        Command.AddOrUpdate(DicomTag.RequestedSOPClassUID, value);
                        break;
                    default:
                        Command.AddOrUpdate(DicomTag.AffectedSOPClassUID, value);
                        break;
                }
            }
        }

        /// <summary>
        /// Gets a value indicating whether the message contains a dataset.
        /// </summary>
        public bool HasDataset => Command.GetSingleValueOrDefault(DicomTag.CommandDataSetType, (ushort) 0x0101) != 0x0101;

        /// <summary>
        /// Gets or sets the presentation Context.
        /// </summary>
        public DicomPresentationContext PresentationContext { get; set; }

        /// <summary>
        /// Gets or sets the SOP Class Extended Negotiation Service Class Application Information.
        /// </summary>
        public DicomServiceApplicationInfo ApplicationInfo { get; set; }

        /// <summary>
        /// Gets or sets the associated DICOM command.
        /// </summary>
        public DicomDataset Command { get; protected set; }

        /// <summary>
        /// Gets or sets the dataset potentially included in the message..
        /// </summary>
        public DicomDataset Dataset
        {
            get => _dataset;
            set
            {
                _dataset = value;
                Command.AddOrUpdate(DicomTag.CommandDataSetType, _dataset != null ? (ushort) 0x0202 : (ushort) 0x0101);
            }
        }

        /// <summary>
        /// Gets or sets the state object that will be passed from request to response objects.
        /// </summary>
        public object UserState { get; set; }

        /// <summary>
        /// Gets or sets the timestamp when the message was taken from the message queue and added to the pending list (i.e. the DICOM request is being sent or already waiting for a response)
        /// </summary>
        public DateTime? PendingSince { get; set; }

        /// <summary>
        /// Gets or sets the timestamp of when the last PDU was sent
        /// </summary>
        internal DateTime? LastPDUSent { get; set; }

        /// <summary>
        /// Gets a task that will complete when all the PDUs of this DICOM message have been sent
        /// Important caveat: if this DICOM message is never picked up to be sent (e.g. because of connection issues) then this task never completes
        /// </summary>
        internal Task AllPDUsSent => _allPDUsSentTCS.Task;

        /// <summary>
        /// Gets or sets the timestamp of when the last response with status 'Pending' was received
        /// </summary>
        public DateTime? LastPendingResponseReceived { get; set; }

        /// <summary>
        /// Given a timeout duration, returns whether this DICOM message is considered timed out or not.
        /// </summary>
        /// <param name="timeout">The timeout duration that should be taken into account</param>
        /// <returns>Whether this DICOM message is considered timed out or not.</returns>
        public bool IsTimedOut(TimeSpan timeout)
        {
            if (LastPendingResponseReceived != null)
            {
                return LastPendingResponseReceived.Value.Add(timeout) < DateTime.Now;
            }

            if (LastPDUSent != null)
            {
                return LastPDUSent.Value.Add(timeout) < DateTime.Now;
            }

            if(PendingSince != null)
            {
                return PendingSince.Value.Add(timeout) < DateTime.Now;
            }

            return false;
        }

        internal void AllPDUsWereSentSuccessfully() => _allPDUsSentTCS.TrySetResult(true);
        internal void NotAllPDUsWereSentSuccessfully() => _allPDUsSentTCS.TrySetResult(false);

        /// <summary>
        /// Formatted output of the DICOM message.
        /// </summary>
        /// <returns>Formatted output string of the DICOM message.</returns>
        public override string ToString()
            => $"{ToString(Type)} [{(IsRequest(Type) ? Command.GetSingleValue<ushort>(DicomTag.MessageID) : Command.GetSingleValue<ushort>(DicomTag.MessageIDBeingRespondedTo))}]";


        /// <summary>
        /// Formatted output of the DICOM message.
        /// </summary>
        /// <param name="printDatasets">Indicates whether datasets should be printed.</param>
        /// <returns>Formatted output string of the DICOM message.</returns>
        public string ToString(bool printDatasets)
        {
            try
            {
                var output = new StringBuilder(ToString());

                if (!printDatasets)
                {
                    return output.ToString();
                }

                output.AppendLine();
                output.AppendLine("--------------------------------------------------------------------------------");
                output.AppendLine(" DIMSE Command:");
                output.AppendLine("--------------------------------------------------------------------------------");
                output.AppendLine(Command.WriteToString());

                if (HasDataset)
                {
                    output.AppendLine("--------------------------------------------------------------------------------");
                    output.AppendLine(" DIMSE Dataset:");
                    output.AppendLine("--------------------------------------------------------------------------------");
                    output.AppendLine(Dataset.WriteToString());
                }

                output.AppendLine("--------------------------------------------------------------------------------");

                return output.ToString();
            }
            catch (Exception e)
            {
                return e.Message;
            }
        }

        /// <summary>
        /// Formatted output of the DICOM message.
        /// </summary>
        /// <param name="type">DICOM command field type.</param>
        /// <returns>Formatted output string of the DICOM message.</returns>
        public static string ToString(DicomCommandField type)
            => type switch
        {
            DicomCommandField.CCancelRequest => "C-Cancel request",
            DicomCommandField.CEchoRequest => "C-Echo request",
            DicomCommandField.CEchoResponse => "C-Echo response",
            DicomCommandField.CFindRequest => "C-Find request",
            DicomCommandField.CFindResponse => "C-Find response",
            DicomCommandField.CGetRequest => "C-Get request",
            DicomCommandField.CGetResponse => "C-Get response",
            DicomCommandField.CMoveRequest => "C-Move request",
            DicomCommandField.CMoveResponse => "C-Move response",
            DicomCommandField.CStoreRequest => "C-Store request",
            DicomCommandField.CStoreResponse => "C-Store response",
            DicomCommandField.NActionRequest => "N-Action request",
            DicomCommandField.NActionResponse => "N-Action response",
            DicomCommandField.NCreateRequest => "N-Create request",
            DicomCommandField.NCreateResponse => "N-Create response",
            DicomCommandField.NDeleteRequest => "N-Delete request",
            DicomCommandField.NDeleteResponse => "N-Delete response",
            DicomCommandField.NEventReportRequest => "N-EventReport request",
            DicomCommandField.NEventReportResponse => "N-EventReport response",
            DicomCommandField.NGetRequest => "N-Get request",
            DicomCommandField.NGetResponse => "N-Get response",
            DicomCommandField.NSetRequest => "N-Set request",
            DicomCommandField.NSetResponse => "N-Set response",
            _ => "DIMSE",
        };


        /// <summary>
        /// Evaluates whether a DICOM message is a request or a response.
        /// </summary>
        /// <param name="type">DICOM command field type.</param>
        /// <returns>True if message is a request, false otherwise.</returns>
        public static bool IsRequest(DicomCommandField type) => ((int)type & 0x8000) == 0;

    }
}<|MERGE_RESOLUTION|>--- conflicted
+++ resolved
@@ -2,15 +2,10 @@
 // Licensed under the Microsoft Public License (MS-PL).
 
 using FellowOakDicom.Log;
-<<<<<<< HEAD
-using System;
-using System.Text;
-=======
 using FellowOakDicom.Network.Client.Tasks;
 using System;
 using System.Text;
 using System.Threading.Tasks;
->>>>>>> f859915e
 
 namespace FellowOakDicom.Network
 {
