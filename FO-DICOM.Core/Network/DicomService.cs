--- conflicted
+++ resolved
@@ -86,11 +86,7 @@
         /// <param name="stream">Network stream.</param>
         /// <param name="fallbackEncoding">Fallback encoding.</param>
         /// <param name="logger">Logger</param>
-<<<<<<< HEAD
-        /// <param name="dependencies">The dependencies of this DicomService</param>
-=======
         /// <param name="dependencies">The dependencies of this DICOM service</param>
->>>>>>> f859915e
         protected DicomService(
             INetworkStream stream,
             Encoding fallbackEncoding,
@@ -1285,13 +1281,9 @@
                     Logger.LogError(e, "An error occurred while sending a DICOM message");
                 }
 
-<<<<<<< HEAD
-                Logger.LogError("No accepted presentation context found for abstract syntax: {SopClassUid}", msg.SOPClassUID);
-=======
-                Logger.Error("No accepted presentation context found for abstract syntax: {sopClassUid}", msg.SOPClassUID);
+                Logger.LogError("No accepted presentation context found for abstract syntax: {sopClassUid}", msg.SOPClassUID);
 
                 msg.NotAllPDUsWereSentSuccessfully();
->>>>>>> f859915e
             }
             else
             {
@@ -1406,12 +1398,8 @@
                 }
                 catch (Exception e)
                 {
-<<<<<<< HEAD
+                    msg.NotAllPDUsWereSentSuccessfully();
                     Logger.LogError(e, "An error occurred while sending a DICOM message");
-=======
-                    msg.NotAllPDUsWereSentSuccessfully();
-                    Logger.Error("Exception sending DIMSE: {@error}", e);
->>>>>>> f859915e
                     throw new DicomNetworkException($"Failed to send DICOM message {msg}", e);
                 }
                 finally
