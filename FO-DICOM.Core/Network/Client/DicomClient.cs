--- conflicted
+++ resolved
@@ -342,13 +342,9 @@
                                 Host = Host,
                                 Port = Port,
                                 TlsInitiator = TlsInitiator,
-<<<<<<< HEAD
                                 NoDelay = ClientOptions.TcpNoDelay,
-=======
-                                NoDelay = ServiceOptions.TcpNoDelay,
                                 ReceiveBufferSize = ServiceOptions.TcpReceiveBufferSize,
                                 SendBufferSize = ServiceOptions.TcpSendBufferSize,
->>>>>>> 42b7687c
                                 Timeout = TimeSpan.FromMilliseconds(ClientOptions.AssociationRequestTimeoutInMs)
                             },
                             RequestHandlers = new AdvancedDicomClientConnectionRequestHandlers
