// Copyright (c) 2012-2021 fo-dicom contributors.
// Licensed under the Microsoft Public License (MS-PL).

using FellowOakDicom.Log;
using FellowOakDicom.Network.Client.Advanced.Association;
using FellowOakDicom.Network.Client.Advanced.Connection;
using FellowOakDicom.Network.Client.EventArguments;
using FellowOakDicom.Network.Client.States;
using System;
using System.Collections.Concurrent;
using System.Collections.Generic;
using System.Linq;
using System.Runtime.CompilerServices;
using System.Runtime.ExceptionServices;
using System.Text;
using System.Threading;
using System.Threading.Tasks;
using Microsoft.Extensions.Logging;

namespace FellowOakDicom.Network.Client
{
    public interface IDicomClient
    {
        /// <summary>
        /// DICOM host.
        /// </summary>
        string Host { get; }

        /// <summary>
        /// Port.
        /// </summary>
        int Port { get; }

        /// <summary>
        /// True if TLS security should be enabled, false otherwise.
        /// </summary>
        bool UseTls { get; }

        /// <summary>
        /// Calling Application Entity Title.
        /// </summary>
        string CallingAe { get; }

        /// <summary>
        /// Called Application Entity Title.
        /// </summary>
        string CalledAe { get; }

        /// <summary>
        /// Gets or sets the logger that will be used by this DicomClient
        /// </summary>
        ILogger Logger { get; set; }

        /// <summary>
        /// Gets or sets options to control behavior of <see cref="DicomService"/> base class.
        /// </summary>
        DicomServiceOptions ServiceOptions { get; }

        /// <summary>
        /// Gets or sets options to control behavior of this DICOM client.
        /// </summary>
        DicomClientOptions ClientOptions { get; }

        /// <summary>
        /// Gets or sets additional presentation contexts to negotiate with association.
        /// </summary>
        List<DicomPresentationContext> AdditionalPresentationContexts { get; set; }

        /// <summary>
        /// Gets or sets extended negotiation items to negotiate with association.
        /// </summary>
        List<DicomExtendedNegotiation> AdditionalExtendedNegotiations { get; set; }

        /// <summary>
        /// Gets or sets the fallback encoding.
        /// </summary>
        Encoding FallbackEncoding { get; set; }

        /// <summary>
        /// Gets or sets the handler of a client C-STORE request.
        /// </summary>
        DicomClientCStoreRequestHandler OnCStoreRequest { get; set; }

        /// <summary>
        /// Gets or sets the handler of  client N-EVENT-REPORT-RQ
        /// </summary>
        DicomClientNEventReportRequestHandler OnNEventReportRequest { get; set; }

        /// <summary>
        /// Gets whether a new send invocation is required. Send needs to be called if there are requests in queue and client is not connected.
        /// </summary>
        bool IsSendRequired { get; }

        /// <summary>
        /// Triggers when an association is accepted
        /// </summary>
        event EventHandler<AssociationAcceptedEventArgs> AssociationAccepted;

        /// <summary>
        /// Triggers when an association is rejected.
        /// </summary>
        event EventHandler<AssociationRejectedEventArgs> AssociationRejected;

        /// <summary>
        /// Representation of the DICOM association released event.
        /// </summary>
        event EventHandler AssociationReleased;

        /// <summary>
        /// Representation of the DICOM association request timed out event.
        /// </summary>
        event EventHandler<AssociationRequestTimedOutEventArgs> AssociationRequestTimedOut;

        /// <summary>
        /// Whenever the DICOM client changes state, an event will be emitted containing the old state and the new state.
        /// The current DICOM client implementation is no longer state based, and has been rewritten as a wrapper around the new <see cref="IAdvancedDicomClientConnection"/>
        /// This event handler is still supported for backwards compatibility reasons, but may be removed in the future.
        /// </summary>
        [Obsolete(nameof(StateChanged) + " is an artifact of an older state-based implementation of the DicomClient and will be deleted in the future. It only exists today for backwards compatibility purposes")]
        event EventHandler<StateChangedEventArgs> StateChanged;

        /// <summary>
        /// Triggered when a DICOM request times out.
        /// </summary>
        event EventHandler<RequestTimedOutEventArgs> RequestTimedOut;

        /// <summary>
        /// Set negotiation asynchronous operations.
        /// </summary>
        /// <param name="invoked">Asynchronous operations invoked.</param>
        /// <param name="performed">Asynchronous operations performed.</param>
        void NegotiateAsyncOps(int invoked = 0, int performed = 0);

        /// <summary>
        /// Enqueues a new DICOM request for execution.
        /// </summary>
        /// <param name="dicomRequest">The DICOM request to send</param>
        Task AddRequestAsync(DicomRequest dicomRequest);

        /// <summary>
        /// Enqueues new DICOM requests for execution.
        /// When you have many requests, this method is recommended over calling <see cref="AddRequestAsync"/> multiple times.
        /// </summary>
        /// <param name="dicomRequests">The DICOM requests to send</param>
        Task AddRequestsAsync(IEnumerable<DicomRequest> dicomRequests);

        /// <summary>
        /// Sends existing requests to DICOM service. Note that subsequent calls, when the DICOM client is already sending its requests, will be completely ignored.
        /// If you want to cancel the process, be sure to cancel the cancellation token that was passed into the first call.
        /// </summary>
        /// <param name="cancellationToken">The cancellation token that can abort the send process if necessary</param>
        /// <param name="cancellationMode">The cancellation mode that determines the cancellation behavior</param>
        Task SendAsync(CancellationToken cancellationToken = default(CancellationToken),
            DicomClientCancellationMode cancellationMode = DicomClientCancellationMode.ImmediatelyReleaseAssociation);
    }      

    public class DicomClient : IDicomClient
    {
        private readonly IAdvancedDicomClientConnectionFactory _advancedDicomClientConnectionFactory;
        private ILogger _logger;
        private DicomClientState _state;
        private long _isSending;
        private readonly Tasks.AsyncManualResetEvent _hasMoreRequests;

        internal ConcurrentQueue<StrongBox<DicomRequest>> QueuedRequests { get; }
        
        internal int AsyncInvoked { get; private set; }
        internal int AsyncPerformed { get; private set; }

        public string Host { get; }
        public int Port { get; }
        public bool UseTls { get; }
        public string CallingAe { get; }
        public string CalledAe { get; }
        
        public bool IsSendRequired => _isSending == 0 && QueuedRequests.Any();

        public ILogger Logger
        {
            get => _logger;
            set => _logger = value ?? throw new ArgumentNullException(nameof(value));
        }

        public DicomClientOptions ClientOptions { get; set; }
        public DicomServiceOptions ServiceOptions { get; set; }
        public List<DicomPresentationContext> AdditionalPresentationContexts { get; set; }
        public List<DicomExtendedNegotiation> AdditionalExtendedNegotiations { get; set; }
        public Encoding FallbackEncoding { get; set; }
        public DicomClientCStoreRequestHandler OnCStoreRequest { get; set; }
        public DicomClientNEventReportRequestHandler OnNEventReportRequest { get; set; }

        public event EventHandler<AssociationAcceptedEventArgs> AssociationAccepted;
        public event EventHandler<AssociationRejectedEventArgs> AssociationRejected;
        public event EventHandler<AssociationRequestTimedOutEventArgs> AssociationRequestTimedOut;
        public event EventHandler AssociationReleased;
        
        public event EventHandler<StateChangedEventArgs> StateChanged;
        public event EventHandler<RequestTimedOutEventArgs> RequestTimedOut;

        /// <summary>
        /// Initializes an instance of <see cref="DicomClient"/>.
        /// </summary>
        /// <param name="host">DICOM host.</param>
        /// <param name="port">Port.</param>
        /// <param name="useTls">True if TLS security should be enabled, false otherwise.</param>
        /// <param name="callingAe">Calling Application Entity Title.</param>
        /// <param name="calledAe">Called Application Entity Title.</param>
        /// <param name="clientOptions">The options that further modify the behavior of this DICOM client</param>
        /// <param name="serviceOptions">The options that modify the behavior of the base DICOM service</param>
        /// <param name="loggerFactory">The log manager that will be used to extract a default logger</param>
        /// <param name="advancedDicomClientConnectionFactory">The advanced DICOM client factory that will be used to actually send the requests</param>
        public DicomClient(string host, int port, bool useTls, string callingAe, string calledAe,
            DicomClientOptions clientOptions,
            DicomServiceOptions serviceOptions,
            ILoggerFactory loggerFactory,
            IAdvancedDicomClientConnectionFactory advancedDicomClientConnectionFactory)
        {
            Host = host;
            Port = port;
            UseTls = useTls;
            CallingAe = callingAe;
            CalledAe = calledAe;
            ClientOptions = clientOptions;
            ServiceOptions = serviceOptions;
            QueuedRequests = new ConcurrentQueue<StrongBox<DicomRequest>>();
            AdditionalPresentationContexts = new List<DicomPresentationContext>();
            AdditionalExtendedNegotiations = new List<DicomExtendedNegotiation>();
            AsyncInvoked = 1;
            AsyncPerformed = 1;
            
            _logger = loggerFactory.CreateLogger(LogCategories.Network);
            _advancedDicomClientConnectionFactory = advancedDicomClientConnectionFactory ?? throw new ArgumentNullException(nameof(advancedDicomClientConnectionFactory));
            _state = DicomClientIdleState.Instance;
            _isSending = 0;
            _hasMoreRequests = new Tasks.AsyncManualResetEvent();
        }

        public void NegotiateAsyncOps(int invoked = 0, int performed = 0)
        {
            AsyncInvoked = invoked;
            AsyncPerformed = performed;
        }

        public Task AddRequestAsync(DicomRequest dicomRequest)
        {
            QueuedRequests.Enqueue(new StrongBox<DicomRequest>(dicomRequest));
            
            _hasMoreRequests.Set();
            
            return Task.CompletedTask;
        }

        public Task AddRequestsAsync(IEnumerable<DicomRequest> dicomRequests)
        {
            if (dicomRequests == null)
            {
                return Task.CompletedTask;
            }

            foreach (DicomRequest dicomRequest in dicomRequests)
            {
                if (dicomRequest == null)
                {
                    continue;
                }

                QueuedRequests.Enqueue(new StrongBox<DicomRequest>(dicomRequest));
            }
            
            _hasMoreRequests.Set();

            return Task.CompletedTask;
        }



        public async Task SendAsync(CancellationToken cancellationToken = default,
            DicomClientCancellationMode cancellationMode = DicomClientCancellationMode.ImmediatelyReleaseAssociation)
        {
            if (Interlocked.CompareExchange(ref _isSending, 1, 0) != 0)
            {
                // Already sending
                return;
            }
            
            try
            {
                var exception = (Exception)null;
                var maximumNumberOfRequestsPerAssociation = ClientOptions.MaximumNumberOfRequestsPerAssociation ?? int.MaxValue;
                var maximumNumberOfConsecutiveTimedOutAssociationRequests = ClientOptions.MaximumNumberOfConsecutiveTimedOutAssociationRequests;
                var numberOfConsecutiveTimedOutAssociationRequests = 0;
                var requestsToRetry = new List<DicomRequest>();

                while (!cancellationToken.IsCancellationRequested
                       && !(QueuedRequests.IsEmpty && requestsToRetry.Count == 0)
                       && exception == null)
                {
                    IAdvancedDicomClientConnection connection = null;
                    IAdvancedDicomClientAssociation association = null;
                    try
                    {
                        var connectionRequest = new AdvancedDicomClientConnectionRequest
                        {
                            Logger = Logger,
                            FallbackEncoding = FallbackEncoding,
                            DicomServiceOptions = ServiceOptions,
                            NetworkStreamCreationOptions = new NetworkStreamCreationOptions
                            {
                                Host = Host,
                                Port = Port,
                                UseTls = UseTls,
                                NoDelay = ServiceOptions.TcpNoDelay,
                                IgnoreSslPolicyErrors = ServiceOptions.IgnoreSslPolicyErrors,
                                Timeout = TimeSpan.FromMilliseconds(ClientOptions.AssociationRequestTimeoutInMs)
                            },
                            RequestHandlers = new AdvancedDicomClientConnectionRequestHandlers
                            {
                                OnCStoreRequest = OnCStoreRequest,
                                OnNEventReportRequest = OnNEventReportRequest
                            }
                        };

                        SetState(DicomClientConnectState.Instance);

                        connection = await _advancedDicomClientConnectionFactory.OpenConnectionAsync(connectionRequest, cancellationToken).ConfigureAwait(false);

                        SetState(DicomClientRequestAssociationState.Instance);

                        var requestsToSend = new Queue<DicomRequest>(requestsToRetry);
                        requestsToRetry.Clear();
                        var numberOfRequests = requestsToSend.Count;

                        while (numberOfRequests < maximumNumberOfRequestsPerAssociation
                               && QueuedRequests.TryDequeue(out var request))
                        {
                            requestsToSend.Enqueue(request.Value);
                            numberOfRequests++;
                        }
                        
                        _hasMoreRequests.Reset();

                        var associationRequest = new AdvancedDicomClientAssociationRequest
                        {
                            CallingAE = CallingAe,
                            CalledAE = CalledAe,
                            MaxAsyncOpsInvoked = AsyncInvoked,
                            MaxAsyncOpsPerformed = AsyncPerformed,
                        };

                        foreach (var request in requestsToSend)
                        {
                            associationRequest.PresentationContexts.AddFromRequest(request);
                            associationRequest.ExtendedNegotiations.AddFromRequest(request);
                        }

                        foreach (var context in AdditionalPresentationContexts)
                        {
                            associationRequest.PresentationContexts.Add(
                                context.AbstractSyntax,
                                context.UserRole,
                                context.ProviderRole,
                                context.GetTransferSyntaxes().ToArray());
                        }

                        foreach (var extendedNegotiation in AdditionalExtendedNegotiations)
                        {
                            associationRequest.ExtendedNegotiations.AddOrUpdate(
                                extendedNegotiation.SopClassUid,
                                extendedNegotiation.RequestedApplicationInfo,
                                extendedNegotiation.ServiceClassUid,
                                extendedNegotiation.RelatedGeneralSopClasses.ToArray());
                        }

                        using (var timeoutCts = new CancellationTokenSource(TimeSpan.FromMilliseconds(ClientOptions.AssociationRequestTimeoutInMs)))
                        using (var combinedCts = CancellationTokenSource.CreateLinkedTokenSource(timeoutCts.Token, cancellationToken))
                        {
                            try
                            {
                                association = await connection.OpenAssociationAsync(associationRequest, combinedCts.Token).ConfigureAwait(false);
                                numberOfConsecutiveTimedOutAssociationRequests = 0;
                            }
                            catch (OperationCanceledException)
                            {
                                // If the original cancellation token triggered, stop sending ASAP
                                if (cancellationToken.IsCancellationRequested)
                                {
                                    throw;
                                }

                                // If the original cancellation token did not trigger, it must have been a timeout that lead us here
                                // we keep track of how many consecutive times this happens
                                numberOfConsecutiveTimedOutAssociationRequests++;
                                
                                AssociationRequestTimedOut?.Invoke(this, new AssociationRequestTimedOutEventArgs(
                                    ClientOptions.AssociationRequestTimeoutInMs,
                                    numberOfConsecutiveTimedOutAssociationRequests,
                                    maximumNumberOfConsecutiveTimedOutAssociationRequests
                                ));

                                if (numberOfConsecutiveTimedOutAssociationRequests >= maximumNumberOfConsecutiveTimedOutAssociationRequests)
                                {
                                    // stop sending when we reach the limit
                                    throw new DicomAssociationRequestTimedOutException(
                                        ClientOptions.AssociationRequestTimeoutInMs,
                                numberOfConsecutiveTimedOutAssociationRequests
                                    );
                                }

                                // Save the requests to retry, otherwise they are lost because we already extracted them from QueuedRequests
                                requestsToRetry.AddRange(requestsToSend);

                                // try again
                                continue;
                            }
                        }

                        AssociationAccepted?.Invoke(this, new AssociationAcceptedEventArgs(association.Association));

                        while (requestsToSend.Count > 0 && exception == null)
                        {
                            cancellationToken.ThrowIfCancellationRequested();

                            if (!connection.CanStillProcessPDataTF)
                            {
                                _logger.Debug($"The current association can no longer accept P-DATA-TF messages, a new association will have to be created for the remaining requests");
                                requestsToRetry.AddRange(requestsToSend);
                                break;
                            }

                            SetState(DicomClientSendingRequestsState.Instance);

<<<<<<< HEAD
                            _logger.LogDebug("Queueing {NumberOfRequests} requests", requests.Count);
                            var sendTasks = new List<Task>(requests.Count);
                            
                            // Try to send all tasks immediately, this could work depending on the nr of requests and the async ops invoked setting
                            foreach(var request in requests)
=======
                            /*
                             * Now we will send the DICOM requests
                             * Depending on the agreed upon AsyncInvoked setting, we can have x outstanding DICOM requests
                             * This means we can immediately send x DICOM requests in parallel
                             * Then, whenever one of the parallel DICOM requests complete, we can send another DICOM request
                             * Furthermore, after each DICOM request completes, we also check if more requests were queued into this DICOM client
                             * This should result in a maximum throughput of DICOM requests, always utilizing the maximum of async invoked requests
                             */
                            _logger.Debug("Sending {NumberOfRequests} requests", requestsToSend.Count);
                            var maximumNumberOfParallelRequests = association.Association.MaxAsyncOpsInvoked;
                            var parallelRequests = new List<Task>(maximumNumberOfParallelRequests);
                            while (parallelRequests.Count < maximumNumberOfParallelRequests
                                   && requestsToSend.Count > 0
                                   && connection.CanStillProcessPDataTF)
>>>>>>> f859915e
                            {
                                var nextRequest = requestsToSend.Dequeue();
                                var sendTask = SendRequestAsync(association, nextRequest, cancellationToken);
                                parallelRequests.Add(sendTask);
                                // Wait until the request is fully sent or until the request completes with an error or cancellation
                                await Task.WhenAny(nextRequest.AllPDUsSent, sendTask).ConfigureAwait(false);
                            }
                            
                            while (parallelRequests.Count > 0)
                            {
                                cancellationToken.ThrowIfCancellationRequested();

                                var finishedRequest = await Task.WhenAny(parallelRequests).ConfigureAwait(false);
                                await finishedRequest.ConfigureAwait(false);
                                parallelRequests.Remove(finishedRequest);
                                
                                // Check if more requests were queued in the meantime that we could possibly also send over the current association
                                while (numberOfRequests < maximumNumberOfRequestsPerAssociation
                                       && connection.CanStillProcessPDataTF
                                       && QueuedRequests.TryDequeue(out var request))
                                {
                                    requestsToSend.Enqueue(request.Value);

                                    numberOfRequests++;
                                }

                                if (requestsToSend.Count > 0 && connection.CanStillProcessPDataTF)
                                {
                                    var nextRequest = requestsToSend.Dequeue();
                                    var sendTask = SendRequestAsync(association, nextRequest, cancellationToken);
                                    parallelRequests.Add(sendTask);
                                    // Wait until the request is fully sent or until the request completes with an error or cancellation
                                    await Task.WhenAny(nextRequest.AllPDUsSent, sendTask).ConfigureAwait(false);
                                }
                            }
                            
                            _hasMoreRequests.Reset();
                            
                            // Linger behavior: if the queue is empty, wait for a bit before closing the association
                            if (requestsToSend.Count == 0
                                && numberOfRequests < maximumNumberOfRequestsPerAssociation
                                && ClientOptions.AssociationLingerTimeoutInMs > 0
                                && connection.CanStillProcessPDataTF)
                            {
                                _logger.LogDebug($"Lingering on open association for {ClientOptions.AssociationLingerTimeoutInMs}ms");

                                SetState(DicomClientLingeringState.Instance);
                                
                                await Task.WhenAny(
                                    _hasMoreRequests.WaitAsync(),
                                    Task.Delay(ClientOptions.AssociationLingerTimeoutInMs, cancellationToken)
                                ).ConfigureAwait(false);
                                
                                // Add requests that were added after lingering
                                while (numberOfRequests < maximumNumberOfRequestsPerAssociation
                                       && QueuedRequests.TryDequeue(out var request))
                                {
                                    cancellationToken.ThrowIfCancellationRequested();

                                    requestsToSend.Enqueue(request.Value);

                                    numberOfRequests++;
                                }
                                
                                _hasMoreRequests.Reset();
                            }
                        }

                        await ReleaseAssociationAsync(association).ConfigureAwait(false);
                    }
                    catch (DicomAssociationRejectedException e)
                    {
                        numberOfConsecutiveTimedOutAssociationRequests = 0;
                        
                        AssociationRejected?.Invoke(this, new AssociationRejectedEventArgs(e.RejectResult, e.RejectSource, e.RejectReason));

                        exception = e;
                    }
                    catch (OperationCanceledException)
                    {
                        _logger.LogWarning("DICOM request sending was cancelled");

                        if (association != null && association.IsDisposed == false)
                        {
                            switch (cancellationMode)
                            {
                                case DicomClientCancellationMode.ImmediatelyReleaseAssociation:
                                    await ReleaseAssociationAsync(association).ConfigureAwait(false);
                                    
                                    break;
                                case DicomClientCancellationMode.ImmediatelyAbortAssociation:
                                    await AbortAssociationAsync(association).ConfigureAwait(false);

                                    break;
                                default:
                                    throw new ArgumentOutOfRangeException(nameof(cancellationMode), cancellationMode, null);
                            }
                        }
                    }
                    catch (Exception e)
                    {
                        _logger.LogError(e, "An error occurred while sending DICOM requests");

                        exception = e;

                        if (association != null && association.IsDisposed == false)
                        {
                            await AbortAssociationAsync(association).ConfigureAwait(false);
                        }
                    }
                    finally
                    {
                        association?.Dispose();
                        connection?.Dispose();
                    }
                }

                if (exception != null)
                {
                    ExceptionDispatchInfo.Capture(exception).Throw();
                }
            }
            finally
            {
                SetState(DicomClientIdleState.Instance);

                _isSending = 0;
            }
        }

        /// <summary>
        /// Helper method that sends a DICOM request over an advanced DICOM association
        /// Timeout exceptions are caught and emitted as an event for backwards compatibility
        /// </summary>
        /// <param name="association">The association over which to send the request</param>
        /// <param name="request">The request to send</param>
        /// <param name="cancellationToken">The cancellation token that stops the entire process</param>
        /// <returns>An <see cref="IAsyncEnumerable{T}"/> of <see cref="DicomResponse"/></returns>
        /// <exception cref="ArgumentNullException">When <paramref name="association"/> or <paramref name="request"/> are null</exception>
        private async Task SendRequestAsync(IAdvancedDicomClientAssociation association, DicomRequest request, CancellationToken cancellationToken)
        {
            if (association == null)
            {
                throw new ArgumentNullException(nameof(association));
            }

            if (request == null)
            {
                throw new ArgumentNullException(nameof(request));
            }
            
<<<<<<< HEAD
            _logger.LogDebug("{Request} is being enqueued for sending", request.ToString());
=======
            _logger.Debug("{Request} is being sent", request.ToString());
>>>>>>> f859915e

            try
            {
                await using var enumerator = association.SendRequestAsync(request, cancellationToken).GetAsyncEnumerator(cancellationToken);

                while (await enumerator.MoveNextAsync().ConfigureAwait(false))
                {
                    cancellationToken.ThrowIfCancellationRequested();
                }

                _logger.LogDebug("{Request} has completed", request.ToString());
            }
            catch (DicomRequestTimedOutException e)
            {
                RequestTimedOut?.Invoke(this, new RequestTimedOutEventArgs(e.Request, e.TimeOut));

                _logger.LogDebug("{Request} has timed out", request.ToString());
            }
        }
        
        /// <summary>
        /// Helper method that 'sets' the state of the DicomClient<br/>
        /// This exists for backwards compatibility reasons. In the past, DicomClient was implemented using a state pattern.<br/>
        /// While most of this was hidden away for consumers, DicomClient did expose a <see cref="StateChanged"/> event for expert scenarios.
        /// In order to not break the existing consumers of this event, we still expose this event and properly emit the correct "states", even though the states itself are now empty
        /// </summary>
        /// <param name="state">The new state that should be set</param>
        [Obsolete]
        private void SetState(DicomClientState state)
        {
            DicomClientState oldState;
            DicomClientState newState = state;
            
            oldState = _state;

            if (oldState == newState)
            {
                return;
            }

            _state = state;
            
            _logger.LogDebug("[{OldState}] --> [{NewState}]", oldState, newState);

            StateChanged?.Invoke(this, new StateChangedEventArgs(oldState, newState));
        }

        private async Task ReleaseAssociationAsync(IAdvancedDicomClientAssociation association)
        {
            SetState(DicomClientReleaseAssociationState.Instance);

            using (var cts = new CancellationTokenSource(ClientOptions.AssociationReleaseTimeoutInMs))
            {
                try
                {
                    await association.ReleaseAsync(cts.Token);
                }
                catch (OperationCanceledException)
                {
                    // Ignored
                }
                finally
                {
                    association.Dispose();
                }
            }

            AssociationReleased?.Invoke(this, EventArgs.Empty);
        }
        
        private async Task AbortAssociationAsync(IAdvancedDicomClientAssociation association)
        {
            SetState(DicomClientAbortState.Instance);

            using (var cts = new CancellationTokenSource(TimeSpan.FromMilliseconds(100)))
            {
                try
                {
                    await association.AbortAsync(cts.Token);
                }
                catch (OperationCanceledException)
                {
                    // Ignored
                }
                finally
                {
                    association.Dispose();
                }
            }
            
            AssociationReleased?.Invoke(this, EventArgs.Empty);
        }
    }
}<|MERGE_RESOLUTION|>--- conflicted
+++ resolved
@@ -429,13 +429,6 @@
 
                             SetState(DicomClientSendingRequestsState.Instance);
 
-<<<<<<< HEAD
-                            _logger.LogDebug("Queueing {NumberOfRequests} requests", requests.Count);
-                            var sendTasks = new List<Task>(requests.Count);
-                            
-                            // Try to send all tasks immediately, this could work depending on the nr of requests and the async ops invoked setting
-                            foreach(var request in requests)
-=======
                             /*
                              * Now we will send the DICOM requests
                              * Depending on the agreed upon AsyncInvoked setting, we can have x outstanding DICOM requests
@@ -444,13 +437,12 @@
                              * Furthermore, after each DICOM request completes, we also check if more requests were queued into this DICOM client
                              * This should result in a maximum throughput of DICOM requests, always utilizing the maximum of async invoked requests
                              */
-                            _logger.Debug("Sending {NumberOfRequests} requests", requestsToSend.Count);
+                            _logger.LogDebug("Sending {NumberOfRequests} requests", requestsToSend.Count);
                             var maximumNumberOfParallelRequests = association.Association.MaxAsyncOpsInvoked;
                             var parallelRequests = new List<Task>(maximumNumberOfParallelRequests);
                             while (parallelRequests.Count < maximumNumberOfParallelRequests
                                    && requestsToSend.Count > 0
                                    && connection.CanStillProcessPDataTF)
->>>>>>> f859915e
                             {
                                 var nextRequest = requestsToSend.Dequeue();
                                 var sendTask = SendRequestAsync(association, nextRequest, cancellationToken);
@@ -602,11 +594,7 @@
                 throw new ArgumentNullException(nameof(request));
             }
             
-<<<<<<< HEAD
-            _logger.LogDebug("{Request} is being enqueued for sending", request.ToString());
-=======
-            _logger.Debug("{Request} is being sent", request.ToString());
->>>>>>> f859915e
+            _logger.LogDebug("{Request} is being sent", request.ToString());
 
             try
             {
