--- conflicted
+++ resolved
@@ -361,7 +361,6 @@
                 {
                     _logger.LogDebug("Waiting for incoming client connections");
                     
-<<<<<<< HEAD
                     // First, we wait until at least one service is running
                     // We don't actually care about the values inside the channel, they just serve as a notification that a service has connected
                     var _ = await _servicesChannel.Reader.ReadAsync(_cancellationToken).ConfigureAwait(false);
@@ -369,22 +368,6 @@
                     // Then, we wait until at least one service completes
                     // We must take into account that more services can start while we wait here
                     while (true)
-=======
-                    // Wait until clients are connected or until DICOM server is disposed
-                    var dicomServerIsDisposed = TaskCompletionSourceFactory.Create<bool>();
-                    using var _ = _cancellationToken.Register(() => dicomServerIsDisposed.SetResult(true));
-                    await Task.WhenAny(_hasServicesFlag.WaitAsync(), dicomServerIsDisposed.Task).ConfigureAwait(false);
-                    _cancellationToken.ThrowIfCancellationRequested();
-                    
-                    List<Task> runningDicomServiceTasks;
-                    lock (_services)
-                    {
-                        runningDicomServiceTasks = _services.Select(s => s.Task).ToList();
-                    }
-                    var numberOfDicomServices = runningDicomServiceTasks.Count;
-                    _logger.LogDebug("There are {NumberOfDicomServices} running DICOM services", numberOfDicomServices);
-                    if (numberOfDicomServices > 0)
->>>>>>> 58efbadc
                     {
                         List<RunningDicomService> runningDicomServices;
                         
