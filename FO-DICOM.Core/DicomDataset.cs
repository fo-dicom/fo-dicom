﻿// Copyright (c) 2012-2021 fo-dicom contributors.
// Licensed under the Microsoft Public License (MS-PL).

using FellowOakDicom.IO.Buffer;
using FellowOakDicom.StructuredReport;
using System;
using System.Collections.Generic;
using System.Linq;
using System.Reflection;
using System.Text;

namespace FellowOakDicom
{

    /// <summary>
    /// A collection of <see cref="DicomItem">DICOM items</see>.
    /// </summary>
    public partial class DicomDataset : IEnumerable<DicomItem>
    {
        #region FIELDS

        private readonly IDictionary<DicomTag, DicomItem> _items;

        private DicomTransferSyntax _syntax;
        private Encoding[] _defaultEncodings = { DicomEncoding.Default };

        #endregion

        #region CONSTRUCTORS

        /// <summary>
        /// Initializes a new instance of the <see cref="DicomDataset"/> class with <see cref="InternalTransferSyntax"/>
        /// set to Explicit VR Little Endian (DICOM default transfer syntax).
        /// </summary>
        public DicomDataset() : this(DicomTransferSyntax.ExplicitVRLittleEndian)
        {
        }

        /// <summary>
        /// Initializes a new instance of the <see cref="DicomDataset"/> class.
        /// </summary>
        /// <param name="internalTransferSyntax">Internal transfer syntax representation of the dataset.</param>
        public DicomDataset(DicomTransferSyntax internalTransferSyntax)
        {
            _items = new SortedDictionary<DicomTag, DicomItem>();
            InternalTransferSyntax = internalTransferSyntax;
        }

        /// <summary>
        /// Initializes a new instance of the <see cref="DicomDataset"/> class.
        /// </summary>
        /// <param name="items">An array of DICOM items.</param>
        public DicomDataset(params DicomItem[] items)
            : this((IEnumerable<DicomItem>)items)
        {
        }

        /// <summary>
        /// Initializes a new instance of the <see cref="DicomDataset"/> class.
        /// </summary>
        /// <param name="items">A collection of DICOM items.</param>
        public DicomDataset(IEnumerable<DicomItem> items)
            : this(items, true)
        {
        }

        /// <summary>
        /// Initializes a new instance of the <see cref="DicomDataset"/> class.
        /// </summary>
        /// <param name="items">A collection of DICOM items.</param>
        internal DicomDataset(IEnumerable<DicomItem> items, bool validate)
            : this()
        {
            ValidateItems = validate;
            if (items != null)
            {
                foreach (var item in items.Where(item => item != null))
                {
                    if (item.ValueRepresentation.Equals(DicomVR.SQ))
                    {
                        var tag = item.Tag;
                        if (tag.IsPrivate)
                        {
                            tag = GetPrivateTag(tag);
                        }
                        var sequenceItems =
                            ((DicomSequence)item).Items.Where(dataset => dataset != null)
                                .Select(dataset => new DicomDataset(dataset, validate))
                                .ToArray();
                        _items[tag] = new DicomSequence(tag, sequenceItems);
                    }
                    else
                    {
                        if (ValidateItems)
                        {
                            item.Validate();
                        }
                        _items[item.Tag.IsPrivate ? GetPrivateTag(item.Tag) : item.Tag] = item;
                    }
                }
            }
            ValidateItems = true;
        }

        #endregion

        #region PROPERTIES

        /// <summary>Gets the DICOM transfer syntax of this dataset.</summary>
        public DicomTransferSyntax InternalTransferSyntax
        {
            get => _syntax;
            internal set
            {
                _syntax = value;

                // update transfer syntax for sequence items
                foreach (var sq in this.Where(x => x.ValueRepresentation == DicomVR.SQ).Cast<DicomSequence>())
                {
                    foreach (var item in sq.Items)
                    {
                        item.InternalTransferSyntax = _syntax;
                    }
                }
            }
        }

        internal Encoding[] TextEncodings
        {
            // TODO: get parent encoding for sequence item if SpecificCharacterSet is not present
            get => TryGetValues<string>(DicomTag.SpecificCharacterSet, out var charsets) ? 
                DicomEncoding.GetEncodings(charsets) : _defaultEncodings;
            set
            {
                _defaultEncodings = value;
                // the default-encoding has been set, but still: if there is a DicomTag.SpecificCharacterSet, then this will overrule all.
                ApplyTextEncodings(TextEncodings);
            }
        }

        internal bool _validateItems = true;
        internal bool ValidateItems
        {
            get => _validateItems && DicomValidation.PerformValidation;
            set => _validateItems = value;
        }

        /// <summary>
        /// Gets or sets if the content of DicomItems shall be validated as soon as they are added to the DicomDataset
        /// </summary>
        [Obsolete("Use this property with care. You can suppress validation, but be aware you might create invalid Datasets if you need to set this property.", false)]
        public bool AutoValidate
        {
            get => _validateItems;
            set => ValidateItems = value;
        }

        #endregion


        #region Get-Methods


        /// <summary>
        /// Gets the <see cref="DicomItem"/> of the specified <paramref name="tag"/>.
        /// </summary>
        /// <typeparam name="T">Type of the return value. Must inherit from <see cref="DicomItem"/>.</typeparam>
        /// <param name="tag">Requested DICOM tag.</param>
        /// <returns>Item corresponding to <paramref name="tag"/> or <code>null</code> if the <paramref name="tag"/> is not contained in the instance.</returns>
        public T GetDicomItem<T>(DicomTag tag) where T:DicomItem
        {
            tag = ValidatePrivate(tag);
            return _items.TryGetValue(tag, out DicomItem dummyItem) ? dummyItem as T : null;
        }


        /// <summary>
        /// Gets the sequence of the specified <paramref name="tag"/>.
        /// </summary>
        /// <param name="tag">Requested DICOM tag.</param>
        /// <returns>Sequence of datasets corresponding to <paramref name="tag"/>.</returns>
        /// <exception cref="DicomDataException">If the dataset does not contain <paramref name="tag"/> or this is not a sequence.</exception>
        public DicomSequence GetSequence(DicomTag tag)
        {
            tag = ValidatePrivate(tag);
            if (_items.TryGetValue(tag, out DicomItem item))
            {
                if (item is DicomSequence sequence)
                {
                    return sequence;
                }
                else
                {
                    throw new DicomDataException($"DicomTag {tag} isn't a sequence.");
                }
            }
            else
            {
                throw new DicomDataException($"Tag: {tag} not found in dataset");
            }
        }


        public DicomCodeItem GetCodeItem(DicomTag tag)
        {
            tag = ValidatePrivate(tag);
            if (_items.TryGetValue(tag, out DicomItem item))
            {
                if (item is DicomSequence sequence)
                {
                    return new DicomCodeItem(sequence);
                }
                else
                {
                    throw new DicomDataException($"DicomTag {tag} isn't a sequence.");
                }
            }
            else
            {
                throw new DicomDataException($"Tag: {tag} not found in dataset");
            }
        }


        public DicomMeasuredValue GetMeasuredValue(DicomTag tag)
        {
            tag = ValidatePrivate(tag);
            if (_items.TryGetValue(tag, out DicomItem item))
            {
                if (item is DicomSequence sequence)
                {
                    return new DicomMeasuredValue(sequence);
                }
                else
                {
                    throw new DicomDataException($"DicomTag {tag} isn't a sequence.");
                }
            }
            else
            {
                throw new DicomDataException($"Tag: {tag} not found in dataset");
            }
        }


        public DicomReferencedSOP GetReferencedSOP(DicomTag tag)
        {
            tag = ValidatePrivate(tag);
            if (_items.TryGetValue(tag, out DicomItem item))
            {
                if (item is DicomSequence sequence)
                {
                    return new DicomReferencedSOP(sequence);
                }
                else
                {
                    throw new DicomDataException($"DicomTag {tag} isn't a sequence.");
                }
            }
            else
            {
                throw new DicomDataException($"Tag: {tag} not found in dataset");
            }
        }


        /// <summary>
        /// Gets the sequence of the specified <paramref name="tag"/>.
        /// </summary>
        /// <param name="tag">Requested DICOM tag.</param>
        /// <param name="sequence">Sequence of datasets corresponding to <paramref name="tag"/>.</param>
        /// <returns>Returns <code>true</code> if the <paramref name="tag"/> could be returned as sequence, <code>false</code> otherwise.</returns>
        public bool TryGetSequence(DicomTag tag, out DicomSequence sequence)
        {
            if (!TryValidatePrivate(ref tag))
            {
                sequence = null;
                return false;
            }
            if (_items.TryGetValue(tag, out DicomItem item) && item is DicomSequence dummySequence)
            {
                sequence = dummySequence;
                return true;
            }
            else
            {
                sequence = null;
                return false;
            }
        }

 
        /// <summary>        
        /// Returns the number of values in the specified <paramref name="tag"/>.
        /// </summary>
        /// <param name="tag">Requested DICOM tag.</param>
        /// <exception cref="DicomDataException">If the dataset does not contain <paramref name="tag"/>.</exception>
        public int GetValueCount(DicomTag tag)
        {
            tag = ValidatePrivate(tag);
            ValidateDicomTag(tag, out DicomItem item);

            if (item is DicomElement element)
            {
                return element.Count;
            }
            else if (item is DicomSequence sequence)
            {
                return sequence.Items.Count;
            }
            else
            {
                //Are there any other cases where this method can be called for non DicomElement types?
                throw new DicomDataException("DicomTag doesn't support values.");
            }
        }


        /// <summary>
        /// Gets the <paramref name="index"/>-th element value of the specified <paramref name="tag"/>.
        /// </summary>
        /// <typeparam name="T">Type of the return value. This cannot be an array type.</typeparam>
        /// <param name="tag">Requested DICOM tag.</param>
        /// <param name="index">Item index (for multi-valued elements).</param>
        /// <returns>Element value corresponding to <paramref name="tag"/>.</returns>
        /// <exception cref="DicomDataException">If the dataset does not contain <paramref name="tag"/> or if the specified
        /// <paramref name="index">item index</paramref> is out-of-range.</exception>
        public T GetValue<T>(DicomTag tag, int index)
        {
            tag = ValidatePrivate(tag);
            if (index < 0) { throw new ArgumentOutOfRangeException(nameof(index), "index must be a non-negative value"); }
            if (typeof(T).GetTypeInfo().IsArray) { throw new DicomDataException("T can't be an Array type. Use GetValues instead"); }

            ValidateDicomTag(tag, out DicomItem item);

            if (item is DicomElement element)
            {
                if (typeof(IByteBuffer).GetTypeInfo().IsAssignableFrom(typeof(T).GetTypeInfo())) { return (T)(object)element.Buffer; }

                if (index >= element.Count )
                {
                    throw new DicomDataException($"Index out of range: index {index} for Tag {tag} must be less than value count {element.Count}");
                }
                else
                {
                    return element.Get<T>(index);
                }
            }
            else
            {
                throw new DicomDataException("DicomTag doesn't support values.");
            }
        }


        /// <summary>
        /// Tries to get the <paramref name="index"/>-th element value of the specified <paramref name="tag"/>.
        /// </summary>
        /// <typeparam name="T">Type of the return value. This cannot be an array type.</typeparam>
        /// <param name="tag">Requested DICOM tag.</param>
        /// <param name="index">Item index (for multi-valued elements).</param>
        /// <param name="elementValue">Element value corresponding to <paramref name="tag"/>.</param>
        /// <returns>Returns <code>true</code> if the element value could be exctracted, otherwise <code>false</code>.</returns>
        public bool TryGetValue<T>(DicomTag tag, int index, out T elementValue)
        {
            if (index < 0 || typeof(T).GetTypeInfo().IsArray)
            {
                elementValue = default(T);
                return false;
            }

            if (!TryValidatePrivate(ref tag))
            {
                elementValue = default(T);
                return false;
            }
            if (!_items.TryGetValue(tag, out DicomItem item))
            {
                elementValue = default(T);
                return false;
            }

            if (item is DicomElement element && index < element.Count)
            {
                try
                {
                    elementValue = element.Get<T>(index);
                    return true;
                }
                catch
                {
                    elementValue = default(T);
                    return false;
                }
            }
            else
            {
                elementValue = default(T);
                return false;
            }
        }


        /// <summary>
        /// Gets the <paramref name="index"/>-th element value of the specified <paramref name="tag"/> or the provided <paramref name="defaultValue"/> if the requested value is not contained in the dataset.
        /// </summary>
        /// <typeparam name="T">Type of the return value. This cannot be an array type.</typeparam>
        /// <param name="tag">Requested DICOM tag.</param>
        /// <param name="index">Item index (for multi-valued elements).</param>
        /// <param name="defaultValue">Value that is returned if the requested element value does not exist.</param>
        public T GetValueOrDefault<T>(DicomTag tag, int index, T defaultValue)
        {
            return TryGetValue<T>(tag, index, out T dummy) ? dummy : defaultValue;
        }


        /// <summary>
        /// Gets the array of element values of the specified <paramref name="tag"/>.
        /// </summary>
        /// <typeparam name="T">Type of the return value. This cannot be an array type.</typeparam>
        /// <param name="tag">Requested DICOM tag.</param>
        /// <returns>Element values corresponding to <paramref name="tag"/>.</returns>
        /// <exception cref="DicomDataException">If the dataset does not contain <paramref name="tag"/>.</exception>
        public T[] GetValues<T>(DicomTag tag)
        {
            if (typeof(T).GetTypeInfo().IsArray) { throw new DicomDataException("T can't be an Array type."); }

            tag = ValidatePrivate(tag);
            ValidateDicomTag(tag, out DicomItem item);

            if (item is DicomElement element)
            {
                if (typeof(T[]) == typeof(byte[])) { return (T[])(object)element.Buffer.Data; }

                return element.Get<T[]>(-1);
            }
            else
            {
                throw new DicomDataException("DicomTag doesn't support values.");
            }
        }


        /// <summary>
        /// Tries to get the array of element values of the specified <paramref name="tag"/>.
        /// </summary>
        /// <typeparam name="T">Type of the return value. This cannot be an array type.</typeparam>
        /// <param name="tag">Requested DICOM tag.</param>
        /// <param name="values">Element values corresponding to <paramref name="tag"/>.</param>
        /// <returns>Returns <code>true</code> if the element values could be extracted, otherwise <code>false</code>.</returns>
        public bool TryGetValues<T>(DicomTag tag, out T[] values)
        {
            if (typeof(T).GetTypeInfo().IsArray) {
                values = null;
                return false;
            }

            if (!TryValidatePrivate(ref tag))
            {
                values = null;
                return false;
            }
            if (!_items.TryGetValue(tag, out DicomItem item))
            {
                values = null;
                return false;
            }

            if (item is DicomElement element)
            {
                try
                {
                    values = element.Get<T[]>(-1);
                    return true;
                }
                catch
                {
                    values = null;
                    return false;
                }
            }
            else
            {
                values = null;
                return false;
            }
        }


        /// <summary>
        /// Gets the element value of the specified <paramref name="tag"/>, whose value multiplicity has to be 1.
        /// </summary>
        /// <typeparam name="T">Type of the return value. This cannot be an array type.</typeparam>
        /// <param name="tag">Requested DICOM tag.</param>
        /// <returns>Element values corresponding to <paramref name="tag"/>.</returns>
        /// <exception cref="DicomDataException">If the dataset does not contain <paramref name="tag"/>, is empty or is multi-valued.</exception>
        public T GetSingleValue<T>(DicomTag tag)
        {
            if (typeof(T).GetTypeInfo().IsArray) { throw new DicomDataException("T can't be an Array type. Use GetValues instead"); }

            tag = ValidatePrivate(tag);
            ValidateDicomTag(tag, out DicomItem item);

            if (item is DicomElement element)
            {
                if (typeof(IByteBuffer).GetTypeInfo().IsAssignableFrom(typeof(T).GetTypeInfo())) { return (T)(object)element.Buffer; }

                if (element.Count != 1) { throw new DicomDataException($"DICOM element {tag} must contain a single value, but contains {element.Count}"); }

                return element.Get<T>(0);
            }
            else
            {
                throw new DicomDataException("DicomTag doesn't support values.");
            }
        }


        /// <summary>
        /// Tries to get the element value of the specified <paramref name="tag"/>, whose value multiplicity has to be 1.
        /// </summary>
        /// <typeparam name="T">Type of the return value. This cannot be an array type.</typeparam>
        /// <param name="tag">Requested DICOM tag.</param>
        /// <param name="elementValue">Element value corresponding to <paramref name="tag"/>.</param>
        /// <returns>Returns <code>true</code> if the element values could be exctracted, otherwise <code>false</code>.</returns>
        public bool TryGetSingleValue<T>(DicomTag tag, out T value)
        {
            if (typeof(T).GetTypeInfo().IsArray)
            {
                value = default(T);
                return false;
            }

            if (!TryValidatePrivate(ref tag))
            {
                value = default(T);
                return false;
            }
            if (!_items.TryGetValue(tag, out DicomItem item))
            {
                value = default(T);
                return false;
            }

            if (item is DicomElement element && element.Count == 1)
            {
                try
                {
                    value = element.Get<T>(0);
                    return true;
                }
                catch
                {
                    value = default(T);
                    return false;
                }
            }
            else
            {
                value = default(T);
                return false;
            }
        }


        /// <summary>
        /// Gets the element value of the specified <paramref name="tag"/>, whose value multiplicity has to be 1, or the provided <paramref name="defaultValue"/> if the element value does not exist.
        /// </summary>
        /// <typeparam name="T">Type of the return value. This cannot be an array type.</typeparam>
        /// <param name="tag">Requested DICOM tag.</param>
        /// <param name="defaultValue">Value that is returned if the requested element value does not exist.</param>
        public T GetSingleValueOrDefault<T>(DicomTag tag, T defaultValue)
        {
            return TryGetSingleValue<T>(tag, out T dummy) ? dummy : defaultValue;
        }


        /// <summary>
        /// Gets a string representation of the value of the specified <paramref name="tag"/>.
        /// </summary>
        /// <param name="tag">Requested DICOM tag.</param>
        /// <returns>String representing the element value corresponding to <paramref name="tag"/>.</returns>
        /// <exception cref="DicomDataException">If the dataset does not contain <paramref name="tag"/>.</exception>
        public string GetString(DicomTag tag)
        {
            tag = ValidatePrivate(tag);
            ValidateDicomTag(tag, out DicomItem item);

            if (item is DicomElement element)
            {
                return element.Get<string>(-1);
            }
            else
            {
                throw new DicomDataException("DicomTag doesn't support values.");
            }
        }


        /// <summary>
        /// Tries to get a string representation of the value of the specified <paramref name="tag"/>.
        /// </summary>
        /// <param name="tag">Requested DICOM tag.</param>
        /// <param name="stringValue">String representing the element value corresponding to <paramref name="tag"/>.</param>
        /// <returns>Returns <code>false</code> if the dataset does not contain the tag.</returns>
        public bool TryGetString(DicomTag tag, out string stringValue)
        {
            if (!TryValidatePrivate(ref tag))
            {
                stringValue = null;
                return false;
            }
            if (!_items.TryGetValue(tag, out DicomItem item))
            {
                stringValue = null;
                return false;
            }

            if (item is DicomElement element)
            {
                try
                {
                    stringValue = 
                        element.Count == 0 
                        ? string.Empty 
                        : element.Get<string>(-1);
                    return true;
                }
                catch (DicomDataException)
                {
                    stringValue = null;
                    return false;
                }
            }
            else
            {
                stringValue = null;
                return false;
            }
        }


        private DicomTag ValidatePrivate(DicomTag tag)
        {
            if (TryValidatePrivate(ref tag))
            {
                return tag;
            }
            else
            {
                throw new DicomDataException($"Tag: {tag} not found in dataset");
            }
        }


        private bool TryValidatePrivate(ref DicomTag tag)
        {
            if (tag.IsPrivate)
            {
                var privateTag = GetPrivateTag(tag, false);
                if (privateTag == null)
                {
                    return false;
                }
                tag = privateTag;
            }
            return true;
        }


        private void ValidateDicomTag(DicomTag tag, out DicomItem item)
        {
            if (!_items.TryGetValue(tag, out item))
            {
                throw new DicomDataException($"Tag: {tag} not found in dataset");
            }
        }


        #endregion


        #region METHODS

        /// <summary>
        /// Performs a validation of all DICOM items that are contained in this DicomDataset. This explicit call for validation ignores the
        /// gobal DicomValidation.AutoValidate and DicomDataset.AutoValidate property.
        /// </summary>
        /// <exception cref="DicomValidationException">A exception is thrown if one of the items does not pass the valiation</exception>
        public void Validate()
        {
            foreach(var item in this)
            {
                item.Validate();
            }
        }

        /// <summary>
        /// Converts a dictionary tag to a valid private tag. Creates the private creator tag if needed.
        /// </summary>
        /// <param name="tag">Dictionary DICOM tag</param>
        /// <returns>Private DICOM tag, or null if all groups are already used.</returns>
        public DicomTag GetPrivateTag(DicomTag tag)
        {
            return GetPrivateTag(tag, true);
        }

        /// <summary>
        /// Converts a dictionary tag to a valid private tag.
        /// </summary>
        /// <param name="tag">Dictionary DICOM tag</param>
        /// <param name="createTag">Whether the PrivateCreator tag should be created if needed.</param>
        /// <returns>Private DICOM tag, or null if all groups are already used or createTag is false and the
        /// PrivateCreator is not already in the dataset. </returns>
        internal DicomTag GetPrivateTag(DicomTag tag, bool createTag)
        {
            // not a private tag
            if (!tag.IsPrivate) return tag;

            // group length
            if (tag.Element == 0x0000) return tag;

            // private creator?
            if (tag.PrivateCreator == null) return tag;

            // already a valid private tag
            if (tag.Element > 0xff) return tag;

            ushort group = 0x0010;
            for (; group <= 0x00ff; group++)
            {
                var creator = new DicomTag(tag.Group, group);
                if (!Contains(creator))
                {
                    if (!createTag) continue;

                    Add(new DicomLongString(creator, tag.PrivateCreator.Creator));
                    return new DicomTag(tag.Group, (ushort)((group << 8) + (tag.Element & 0xff)), tag.PrivateCreator);
                }

                var value = TryGetSingleValue(creator, out string tmpValue) ? tmpValue : string.Empty;
                if (tag.PrivateCreator.Creator == value) return new DicomTag(tag.Group, (ushort)((group << 8) + (tag.Element & 0xff)), tag.PrivateCreator);
            }

            return null;
        }

        /// <summary>
        /// Add a collection of DICOM items to the dataset.
        /// </summary>
        /// <param name="items">Collection of DICOM items to add.</param>
        /// <returns>The dataset instance.</returns>
        /// <exception cref="ArgumentException">If tag of added item already exists in dataset.</exception>
        public DicomDataset Add(params DicomItem[] items)
        {
            return DoAdd(items, false);
        }

        /// <summary>
        /// Add a collection of DICOM items to the dataset.
        /// </summary>
        /// <param name="items">Collection of DICOM items to add.</param>
        /// <returns>The dataset instance.</returns>
        /// <exception cref="ArgumentException">If tag of added item already exists in dataset.</exception>
        public DicomDataset Add(IEnumerable<DicomItem> items)
        {
            return DoAdd(items, false);
        }

        /// <summary>
        /// Add single DICOM item given by <paramref name="tag"/> and <paramref name="values"/>.
        /// </summary>
        /// <typeparam name="T">Type of added values.</typeparam>
        /// <param name="tag">DICOM tag of the added item.</param>
        /// <param name="values">Values of the added item.</param>
        /// <returns>The dataset instance.</returns>
        /// <exception cref="ArgumentException">If tag already exists in dataset.</exception>
        public DicomDataset Add<T>(DicomTag tag, params T[] values)
        {
            return DoAdd(tag, values, false);
        }

        /// <summary>
        /// Add single DICOM item given by <paramref name="vr"/>, <paramref name="tag"/> and <paramref name="values"/>.
        /// </summary>
        /// <typeparam name="T">Type of added values.</typeparam>
        /// <param name="vr">DICOM vr of the added item. Use when setting a private element.</param>
        /// <param name="tag">DICOM tag of the added item.</param>
        /// <param name="values">Values of the added item.</param>
        /// <remarks>No validation is performed on the <paramref name="vr"/> matching the element <paramref name="tag"/>
        /// This method is useful when adding a private tag and need to explicitly set the VR of the created element.
        /// </remarks>
        /// <returns>The dataset instance.</returns>
        /// <exception cref="ArgumentException">If tag already exists in dataset.</exception>
        public DicomDataset Add<T>(DicomVR vr, DicomTag tag, params T[] values)
        {
            return DoAdd(vr, tag, values, false);
        }

        /// <summary>
        /// Add a collection of DICOM items to the dataset. Update existing items.
        /// </summary>
        /// <param name="items">Collection of DICOM items to add.</param>
        /// <returns>The dataset instance.</returns>
        public DicomDataset AddOrUpdate(params DicomItem[] items)
        {
            return DoAdd(items, true);
        }

        /// <summary>
        /// Add a collection of DICOM items to the dataset. Update existing items.
        /// </summary>
        /// <param name="items">Collection of DICOM items to add.</param>
        /// <returns>The dataset instance.</returns>
        public DicomDataset AddOrUpdate(IEnumerable<DicomItem> items)
        {
            return DoAdd(items, true);
        }

        /// <summary>
        /// Add or update a single DICOM item given by <paramref name="tag"/> and <paramref name="values"/>.
        /// </summary>
        /// <typeparam name="T">Type of added values.</typeparam>
        /// <param name="tag">DICOM tag of the added item.</param>
        /// <param name="values">Values of the added item.</param>
        /// <returns>The dataset instance.</returns>
        public DicomDataset AddOrUpdate<T>(DicomTag tag, params T[] values)
        {
            return DoAdd(tag, values, true);
        }

        /// <summary>
        /// Add or update a single DICOM item given by <paramref name="vr"/>, <paramref name="tag"/> and <paramref name="values"/>.
        /// </summary>
        /// <typeparam name="T">Type of added values.</typeparam>
        /// <param name="vr">DICOM vr of the added item. Use when setting a private element.</param>
        /// <param name="tag">DICOM tag of the added item.</param>
        /// <param name="values">Values of the added item.</param>
        /// <remarks>No validation is performed on the <paramref name="vr"/> matching the element <paramref name="tag"/>
        /// This method is useful when adding a private tag and need to explicitly set the VR of the created element.
        /// </remarks>
        /// <returns>The dataset instance.</returns>
        public DicomDataset AddOrUpdate<T>(DicomVR vr, DicomTag tag, params T[] values)
        {
            return DoAdd(vr, tag, values, true);
        }

        /// <summary>
        /// Checks the DICOM dataset to determine if the dataset already contains an item with the specified tag.
        /// </summary>
        /// <param name="tag">DICOM tag to test</param>
        /// <returns><c>True</c> if a DICOM item with the specified tag already exists.</returns>
        public bool Contains(DicomTag tag)
        {
            if (tag.IsPrivate)
            {
                var privateTag = GetPrivateTag(tag, false);
                return (privateTag != null) && _items.Any(kv => kv.Key.Equals(privateTag));
            }
            return _items.ContainsKey(tag);
        }

        /// <summary>
        /// Removes items for specified tags.
        /// </summary>
        /// <param name="tags">DICOM tags to remove</param>
        /// <returns>Current Dataset</returns>
        public DicomDataset Remove(params DicomTag[] tags)
        {
            foreach (DicomTag tag in tags)
            {
                if (tag.IsPrivate)
                {
                    var privateTag = GetPrivateTag(tag);
                    if (privateTag == null)
                    {
                        continue;
                    }

                    _items.Remove(privateTag);
                }
                else
                {
                    _items.Remove(tag);
                }
            }
            return this;
        }

        /// <summary>
        /// Removes items where the selector function returns true.
        /// </summary>
        /// <param name="selector">Selector function</param>
        /// <returns>Current Dataset</returns>
        public DicomDataset Remove(Func<DicomItem, bool> selector)
        {
            _items.Values.Where(selector).ToList().Each(item => _items.Remove(item.Tag));
            return this;
        }

        /// <summary>
        /// Removes all items from the dataset.
        /// </summary>
        /// <returns>Current Dataset</returns>
        public DicomDataset Clear()
        {
            _items.Clear();
            return this;
        }

        /// <summary>
        /// Copies all items to the destination dataset.
        /// </summary>
        /// <param name="destination">Destination Dataset</param>
        /// <returns>Current Dataset</returns>
        public DicomDataset CopyTo(DicomDataset destination)
        {
            destination?.AddOrUpdate(this);
            return this;
        }

        /// <summary>
        /// Copies tags to the destination dataset.
        /// </summary>
        /// <param name="destination">Destination Dataset</param>
        /// <param name="tags">Tags to copy</param>
        /// <returns>Current Dataset</returns>
        public DicomDataset CopyTo(DicomDataset destination, params DicomTag[] tags)
        {
            if (destination != null)
            {
                foreach (var tag in tags)
                {
                    destination.AddOrUpdate(GetDicomItem<DicomItem>(tag));
                }
            }
            return this;
        }

        /// <summary>
        /// Copies tags matching mask to the destination dataset.
        /// </summary>
        /// <param name="destination">Destination Dataset</param>
        /// <param name="mask">Tags to copy</param>
        /// <returns>Current Dataset</returns>
        public DicomDataset CopyTo(DicomDataset destination, DicomMaskedTag mask)
        {
            destination?.AddOrUpdate(_items.Values.Where(x => mask.IsMatch(x.Tag)));
            return this;
        }

        /// <summary>
        /// Enumerates all DICOM items.
        /// </summary>
        /// <returns>Enumeration of DICOM items</returns>
        public IEnumerator<DicomItem> GetEnumerator()
        {
            return _items.Values.GetEnumerator();
        }

        /// <summary>
        /// Enumerates all DICOM items.
        /// </summary>
        /// <returns>Enumeration of DICOM items</returns>
        System.Collections.IEnumerator System.Collections.IEnumerable.GetEnumerator()
        {
            return _items.Values.GetEnumerator();
        }

        /// <summary>
        /// Returns a string that represents the current object.
        /// </summary>
        /// <returns>
        /// A string that represents the current object.
        /// </returns>
        /// <filterpriority>2</filterpriority>
        public override string ToString()
        {
            return $"DICOM Dataset [{_items.Count} items]";
        }

        /// <summary>
        /// Add a collection of DICOM items to the dataset.
        /// </summary>
        /// <param name="items">Collection of DICOM items to add.</param>
        /// <param name="allowUpdate">True if existing tag can be updated, false if method should throw when trying to add already existing tag.</param>
        /// <returns>The dataset instance.</returns>
        private DicomDataset DoAdd(IEnumerable<DicomItem> items, bool allowUpdate)
        {
            if (items != null)
            {
                if (allowUpdate)
                {
                    foreach (var item in items.Where(i => i != null))
                    {
                        var tag = item.Tag;
                        if (tag.IsPrivate)
                        {
                            tag = GetPrivateTag(tag);
                            item.Tag = tag;
                        }

                        if (ValidateItems) item.Validate();
                        _items[tag] = item;
                    }
                }
                else
                {
                    foreach (var item in items.Where(i => i != null))
                    {
                        var tag = item.Tag;
                        if (tag.IsPrivate)
                        {
                            tag = GetPrivateTag(tag);
                            item.Tag = tag;
                        }

                        if (ValidateItems) item.Validate();
                        _items.Add(tag, item);
                    }
                }
            }
            return this;
        }

        /// <summary>
        /// Add single DICOM item to the dataset.
        /// </summary>
        /// <param name="item">DICOM item to add.</param>
        /// <param name="allowUpdate">True if existing tag can be updated, false if method should throw when trying to add already existing tag.</param>
        /// <returns>The dataset instance.</returns>
        private DicomDataset DoAdd(DicomItem item, bool allowUpdate)
        {
            if (item != null)
            {
                var tag = item.Tag;
                if (tag.IsPrivate)
                {
                    tag = GetPrivateTag(tag);
                    item.Tag = tag;
                }
                if (ValidateItems) item.Validate();

                if (allowUpdate)
                {
                    _items[tag] = item;
                }
                else
                {
                    _items.Add(tag, item);
                }
            }
            return this;
        }

        /// <summary>
        /// Add single DICOM item given by <paramref name="tag"/> and <paramref name="values"/>.
        /// </summary>
        /// <typeparam name="T">Type of added values.</typeparam>
        /// <param name="tag">DICOM tag of the added item.</param>
        /// <param name="values">Values of the added item.</param>
        /// <param name="allowUpdate">True if existing tag can be updated, false if method should throw when trying to add already existing tag.</param>
        /// <returns>The dataset instance.</returns>
        private DicomDataset DoAdd<T>(DicomTag tag, IList<T> values, bool allowUpdate)
        {
            var entry = DicomDictionary.Default[tag.IsPrivate ? GetPrivateTag(tag) : tag];
            if (entry == null)
                throw new DicomDataException($"Tag {tag} not found in DICOM dictionary. Only dictionary tags may be added implicitly to the dataset.");

            DicomVR vr = null;
            if (values != null) vr = entry.ValueRepresentations.FirstOrDefault(x => x.ValueType == typeof(T));
            if (vr == null) vr = entry.ValueRepresentations.First();

            return DoAdd(vr, tag, values, allowUpdate);
        }

        /// <summary>
        /// Add single DICOM item given by <paramref name="vr"/>, <paramref name="tag"/> and <paramref name="values"/>.
        /// </summary>
        /// <typeparam name="T">Type of added values.</typeparam>
        /// <param name="vr">DICOM vr of the added item. Use when setting a private element.</param>
        /// <param name="tag">DICOM tag of the added item.</param>
        /// <param name="values">Values of the added item.</param>
        /// <param name="allowUpdate">True if existing tag can be updated, false if method should throw when trying to add already existing tag.</param>
        /// <remarks>No validation is performed on the <paramref name="vr"/> matching the element <paramref name="tag"/>
        /// This method is useful when adding a private tag and need to explicitly set the VR of the created element.
        /// </remarks>
        /// <returns>The dataset instance.</returns>
        private DicomDataset DoAdd<T>(DicomVR vr, DicomTag tag, IList<T> values, bool allowUpdate)
        {
            if (tag.IsPrivate) tag = GetPrivateTag(tag);
            if (vr == DicomVR.AE)
            {
                if (values == null) return DoAdd(new DicomApplicationEntity(tag, EmptyBuffer.Value), allowUpdate);
                if (typeof(T) == typeof(string)) return DoAdd(new DicomApplicationEntity(tag, values.Cast<string>().ToArray()), allowUpdate);
            }

            if (vr == DicomVR.AS)
            {
                if (values == null) return DoAdd(new DicomAgeString(tag, EmptyBuffer.Value), allowUpdate);
                if (typeof(T) == typeof(string)) return DoAdd(new DicomAgeString(tag, values.Cast<string>().ToArray()), allowUpdate);
            }

            if (vr == DicomVR.AT)
            {
                if (values == null) return DoAdd(new DicomAttributeTag(tag, EmptyBuffer.Value), allowUpdate);
                if (typeof(T) == typeof(DicomTag)) return DoAdd(new DicomAttributeTag(tag, values.Cast<DicomTag>().ToArray()), allowUpdate);

                if (ParseVrValueFromString(values, tag.DictionaryEntry.ValueMultiplicity, DicomTag.Parse, out IEnumerable<DicomTag> parsedValues))
                {
                    return DoAdd(new DicomAttributeTag(tag, parsedValues.ToArray()), allowUpdate);
                }
            }

            if (vr == DicomVR.CS)
            {
                if (values == null) return DoAdd(new DicomCodeString(tag, EmptyBuffer.Value), allowUpdate);
                if (typeof(T) == typeof(string)) return DoAdd(new DicomCodeString(tag, values.Cast<string>().ToArray()), allowUpdate);
                if (typeof(T).GetTypeInfo().IsEnum) return DoAdd(new DicomCodeString(tag, values.Select(x => x.ToString().ToUpperInvariant()).ToArray()), allowUpdate);
            }

            if (vr == DicomVR.DA)
            {
                if (values == null) return DoAdd(new DicomDate(tag, EmptyBuffer.Value), allowUpdate);
                if (typeof(T) == typeof(DateTime)) return DoAdd(new DicomDate(tag, values.Cast<DateTime>().ToArray()), allowUpdate);
                if (typeof(T) == typeof(DicomDateRange))
                    return
                        DoAdd(new DicomDate(tag, values.Cast<DicomDateRange>().FirstOrDefault() ?? new DicomDateRange()), allowUpdate);
                if (typeof(T) == typeof(string)) return DoAdd(new DicomDate(tag, values.Cast<string>().ToArray()), allowUpdate);
            }

            if (vr == DicomVR.DS)
            {
                if (values == null) return DoAdd(new DicomDecimalString(tag, EmptyBuffer.Value), allowUpdate);
                if (typeof(T) == typeof(float)) return DoAdd(new DicomDecimalString(tag, values.Cast<float>().Select(Convert.ToDecimal).ToArray()), allowUpdate);
                if (typeof(T) == typeof(double)) return DoAdd(new DicomDecimalString(tag, values.Cast<double>().Select(Convert.ToDecimal).ToArray()), allowUpdate);
                if (typeof(T) == typeof(decimal)) return DoAdd(new DicomDecimalString(tag, values.Cast<decimal>().ToArray()), allowUpdate);
                if (typeof(T) == typeof(string)) return DoAdd(new DicomDecimalString(tag, values.Cast<string>().ToArray()), allowUpdate);
            }

            if (vr == DicomVR.DT)
            {
                if (values == null) return DoAdd(new DicomDateTime(tag, EmptyBuffer.Value), allowUpdate);
                if (typeof(T) == typeof(DateTime)) return DoAdd(new DicomDateTime(tag, values.Cast<DateTime>().ToArray()), allowUpdate);
                if (typeof(T) == typeof(DicomDateRange))
                    return
                        DoAdd(
                            new DicomDateTime(
                                tag,
                                values.Cast<DicomDateRange>().FirstOrDefault() ?? new DicomDateRange()), allowUpdate);
                if (typeof(T) == typeof(string)) return DoAdd(new DicomDateTime(tag, values.Cast<string>().ToArray()), allowUpdate);
            }

            if (vr == DicomVR.FD)
            {
                if (values == null) return DoAdd(new DicomFloatingPointDouble(tag, EmptyBuffer.Value), allowUpdate);
                if (typeof(T) == typeof(float)) return DoAdd(new DicomFloatingPointDouble(tag, values.Cast<float>().Select(Convert.ToDouble).ToArray()), allowUpdate);
                if (typeof(T) == typeof(double)) return DoAdd(new DicomFloatingPointDouble(tag, values.Cast<double>().ToArray()), allowUpdate);

                if (ParseVrValueFromString(values, tag.DictionaryEntry.ValueMultiplicity, double.Parse, out IEnumerable<double> parsedValues))
                {
                    return DoAdd(new DicomFloatingPointDouble(tag, parsedValues.ToArray()), allowUpdate);
                }
            }

            if (vr == DicomVR.FL)
            {
                if (values == null) return DoAdd(new DicomFloatingPointSingle(tag, EmptyBuffer.Value), allowUpdate);
                if (typeof(T) == typeof(float)) return DoAdd(new DicomFloatingPointSingle(tag, values.Cast<float>().ToArray()), allowUpdate);
                if (typeof(T) == typeof(double)) return DoAdd(new DicomFloatingPointSingle(tag, values.Cast<double>().Select(Convert.ToSingle).ToArray()), allowUpdate);

                if (ParseVrValueFromString(values, tag.DictionaryEntry.ValueMultiplicity, float.Parse, out IEnumerable<float> parsedValues))
                {
                    return DoAdd(new DicomFloatingPointSingle(tag, parsedValues.ToArray()), allowUpdate);
                }
            }

            if (vr == DicomVR.IS)
            {
                if (values == null) return DoAdd(new DicomIntegerString(tag, EmptyBuffer.Value), allowUpdate);
                if (typeof(T) == typeof(int)) return DoAdd(new DicomIntegerString(tag, values.Cast<int>().ToArray()), allowUpdate);
                if (typeof(T) == typeof(string)) return DoAdd(new DicomIntegerString(tag, values.Cast<string>().ToArray()), allowUpdate);
            }

            if (vr == DicomVR.LO)
            {
                if (values == null) return DoAdd(new DicomLongString(tag, DicomEncoding.Default, EmptyBuffer.Value), allowUpdate);
                if (typeof(T) == typeof(string)) return DoAdd(new DicomLongString(tag, values.Cast<string>().ToArray()) { TargetEncodings = TextEncodings }, allowUpdate);
            }

            if (vr == DicomVR.LT)
            {
                if (values == null) return DoAdd(new DicomLongText(tag, DicomEncoding.Default, EmptyBuffer.Value), allowUpdate);
                if (typeof(T) == typeof(string)) return DoAdd(new DicomLongText(tag, values.Cast<string>().FirstOrDefault()) { TargetEncodings = TextEncodings }, allowUpdate);
            }

            if (vr == DicomVR.OB)
            {
                if (values == null) return DoAdd(new DicomOtherByte(tag, EmptyBuffer.Value), allowUpdate);
                if (typeof(T) == typeof(byte)) return DoAdd(new DicomOtherByte(tag, values.Cast<byte>().ToArray()), allowUpdate);

                if (typeof(T) == typeof(IByteBuffer) && values.Count == 1)
                {
                    return DoAdd(new DicomOtherByte(tag, (IByteBuffer)values[0]), allowUpdate);
                }
            }

            if (vr == DicomVR.OD)
            {
                if (values == null) return DoAdd(new DicomOtherDouble(tag, EmptyBuffer.Value), allowUpdate);
                if (typeof(T) == typeof(double)) return DoAdd(new DicomOtherDouble(tag, values.Cast<double>().ToArray()), allowUpdate);

                if (typeof(T) == typeof(IByteBuffer) && values.Count == 1)
                {
                    return DoAdd(new DicomOtherDouble(tag, (IByteBuffer)values[0]), allowUpdate);
                }
            }

            if (vr == DicomVR.OF)
            {
                if (values == null) return DoAdd(new DicomOtherFloat(tag, EmptyBuffer.Value), allowUpdate);
                if (typeof(T) == typeof(float)) return DoAdd(new DicomOtherFloat(tag, values.Cast<float>().ToArray()), allowUpdate);

                if (typeof(T) == typeof(IByteBuffer) && values.Count == 1)
                {
                    return DoAdd(new DicomOtherFloat(tag, (IByteBuffer)values[0]), allowUpdate);
                }
            }

            if (vr == DicomVR.OL)
            {
                if (values == null) return DoAdd(new DicomOtherLong(tag, EmptyBuffer.Value), allowUpdate);
                if (typeof(T) == typeof(uint)) return DoAdd(new DicomOtherLong(tag, values.Cast<uint>().ToArray()), allowUpdate);

                if (typeof(T) == typeof(IByteBuffer) && values.Count == 1)
                {
                    return DoAdd(new DicomOtherLong(tag, (IByteBuffer)values[0]), allowUpdate);
                }
            }

            if (vr == DicomVR.OV)
            {
                if (values == null) return DoAdd(new DicomOtherVeryLong(tag, EmptyBuffer.Value), allowUpdate);
                if (typeof(T) == typeof(ulong)) return DoAdd(new DicomOtherVeryLong(tag, values.Cast<ulong>().ToArray()), allowUpdate);

                if (typeof(T) == typeof(IByteBuffer) && values.Count == 1)
                {
                    return DoAdd(new DicomOtherVeryLong(tag, (IByteBuffer)values[0]), allowUpdate);
                }
            }

            if (vr == DicomVR.OW)
            {
                if (values == null) return DoAdd(new DicomOtherWord(tag, EmptyBuffer.Value), allowUpdate);
                if (typeof(T) == typeof(ushort)) return DoAdd(new DicomOtherWord(tag, values.Cast<ushort>().ToArray()), allowUpdate);

                if (typeof(T) == typeof(IByteBuffer) && values.Count == 1)
                {
                    return DoAdd(new DicomOtherWord(tag, (IByteBuffer)values[0]), allowUpdate);
                }
            }

            if (vr == DicomVR.PN)
            {
                if (values == null) return DoAdd(new DicomPersonName(tag, DicomEncoding.Default, EmptyBuffer.Value), allowUpdate);
                if (typeof(T) == typeof(string)) return DoAdd(new DicomPersonName(tag, values.Cast<string>().ToArray()) { TargetEncodings = TextEncodings }, allowUpdate);
            }

            if (vr == DicomVR.SH)
            {
                if (values == null) return DoAdd(new DicomShortString(tag, DicomEncoding.Default, EmptyBuffer.Value), allowUpdate);
                if (typeof(T) == typeof(string)) return DoAdd(new DicomShortString(tag, values.Cast<string>().ToArray()) { TargetEncodings = TextEncodings }, allowUpdate);
            }

            if (vr == DicomVR.SL)
            {
                if (values == null) return DoAdd(new DicomSignedLong(tag, EmptyBuffer.Value), allowUpdate);
                if (typeof(T) == typeof(int)) return DoAdd(new DicomSignedLong(tag, values.Cast<int>().ToArray()), allowUpdate);

                if (ParseVrValueFromString(values, tag.DictionaryEntry.ValueMultiplicity, int.Parse, out IEnumerable<int> parsedValues))
                {
                    return DoAdd(new DicomSignedLong(tag, parsedValues.ToArray()), allowUpdate);
                }
            }

            if (vr == DicomVR.SQ)
            {
                if (values == null) return DoAdd(new DicomSequence(tag), allowUpdate);
                if (typeof(T) == typeof(DicomContentItem)) return DoAdd(new DicomSequence(tag, values.Cast<DicomContentItem>().Select(x => x.Dataset).ToArray()), allowUpdate);
                if (typeof(T) == typeof(DicomDataset) || typeof(T) == typeof(DicomCodeItem)
                    || typeof(T) == typeof(DicomMeasuredValue) || typeof(T) == typeof(DicomReferencedSOP)) return DoAdd(new DicomSequence(tag, values.Cast<DicomDataset>().ToArray()), allowUpdate);
            }

            if (vr == DicomVR.SS)
            {
                if (values == null) return DoAdd(new DicomSignedShort(tag, EmptyBuffer.Value), allowUpdate);
                if (typeof(T) == typeof(short)) return DoAdd(new DicomSignedShort(tag, values.Cast<short>().ToArray()), allowUpdate);

                if (ParseVrValueFromString(values, tag.DictionaryEntry.ValueMultiplicity, short.Parse, out IEnumerable<short> parsedValues))
                {
                    return DoAdd(new DicomSignedShort(tag, parsedValues.ToArray()), allowUpdate);
                }
            }

            if (vr == DicomVR.ST)
            {
                if (values == null) return DoAdd(new DicomShortText(tag, DicomEncoding.Default, EmptyBuffer.Value), allowUpdate);
                if (typeof(T) == typeof(string)) return DoAdd(new DicomShortText(tag, values.Cast<string>().FirstOrDefault()) { TargetEncodings = TextEncodings }, allowUpdate);
            }

            if (vr == DicomVR.SV)
            {
                if (values == null) return DoAdd(new DicomSignedVeryLong(tag, EmptyBuffer.Value), allowUpdate);
                if (typeof(T) == typeof(long)) return DoAdd(new DicomSignedVeryLong(tag, values.Cast<long>().ToArray()), allowUpdate);

                if (ParseVrValueFromString(values, tag.DictionaryEntry.ValueMultiplicity, long.Parse, out IEnumerable<long> parsedValues))
                {
                    return DoAdd(new DicomSignedVeryLong(tag, parsedValues.ToArray()), allowUpdate);
                }
            }

            if (vr == DicomVR.TM)
            {
                if (values == null) return DoAdd(new DicomTime(tag, EmptyBuffer.Value), allowUpdate);
                if (typeof(T) == typeof(DateTime)) return DoAdd(new DicomTime(tag, values.Cast<DateTime>().ToArray()), allowUpdate);
                if (typeof(T) == typeof(DicomDateRange))
                    return
                        DoAdd(new DicomTime(tag, values.Cast<DicomDateRange>().FirstOrDefault() ?? new DicomDateRange()), allowUpdate);
                if (typeof(T) == typeof(string)) return DoAdd(new DicomTime(tag, values.Cast<string>().ToArray()), allowUpdate);
            }

            if (vr == DicomVR.UC)
            {
                if (values == null) return DoAdd(new DicomUnlimitedCharacters(tag, DicomEncoding.Default, EmptyBuffer.Value), allowUpdate);
                if (typeof(T) == typeof(string)) return DoAdd(new DicomUnlimitedCharacters(tag, values.Cast<string>().ToArray()) { TargetEncodings = TextEncodings }, allowUpdate);
            }

            if (vr == DicomVR.UI)
            {
                if (values == null) return DoAdd(new DicomUniqueIdentifier(tag, EmptyBuffer.Value), allowUpdate);
                if (typeof(T) == typeof(string)) return DoAdd(new DicomUniqueIdentifier(tag, values.Cast<string>().ToArray()), allowUpdate);
                if (typeof(T) == typeof(DicomUID)) return DoAdd(new DicomUniqueIdentifier(tag, values.Cast<DicomUID>().ToArray()), allowUpdate);
                if (typeof(T) == typeof(DicomTransferSyntax)) return DoAdd(new DicomUniqueIdentifier(tag, values.Cast<DicomTransferSyntax>().ToArray()), allowUpdate);
            }

            if (vr == DicomVR.UL)
            {
                if (values == null) return DoAdd(new DicomUnsignedLong(tag, EmptyBuffer.Value), allowUpdate);
                if (typeof(T) == typeof(uint)) return DoAdd(new DicomUnsignedLong(tag, values.Cast<uint>().ToArray()), allowUpdate);

                if (ParseVrValueFromString(values, tag.DictionaryEntry.ValueMultiplicity, uint.Parse, out IEnumerable<uint> parsedValues))
                {
                    return DoAdd(new DicomUnsignedLong(tag, parsedValues.ToArray()), allowUpdate);
                }
            }

            if (vr == DicomVR.UN)
            {
                if (values == null) return DoAdd(new DicomUnknown(tag, EmptyBuffer.Value), allowUpdate);
                if (typeof(T) == typeof(byte)) return DoAdd(new DicomUnknown(tag, values.Cast<byte>().ToArray()), allowUpdate);

                if (typeof(T) == typeof(IByteBuffer) && values.Count == 1)
                {
                    return DoAdd(new DicomUnknown(tag, (IByteBuffer)values[0]), allowUpdate);
                }
            }

            if (vr == DicomVR.UR)
            {
                if (values == null) return DoAdd(new DicomUniversalResource(tag, DicomEncoding.Default, EmptyBuffer.Value), allowUpdate);
                if (typeof(T) == typeof(string)) return DoAdd(new DicomUniversalResource(tag, values.Cast<string>().FirstOrDefault()) { TargetEncodings = TextEncodings }, allowUpdate);
            }

            if (vr == DicomVR.US)
            {
                if (values == null) return DoAdd(new DicomUnsignedShort(tag, EmptyBuffer.Value), allowUpdate);
                if (typeof(T) == typeof(ushort)) return DoAdd(new DicomUnsignedShort(tag, values.Cast<ushort>().ToArray()), allowUpdate);

                if (ParseVrValueFromString(values, tag.DictionaryEntry.ValueMultiplicity, ushort.Parse, out IEnumerable<ushort> parsedValues))
                {
                    return DoAdd(new DicomUnsignedShort(tag, parsedValues.ToArray()), allowUpdate);
                }
            }

            if (vr == DicomVR.UT)
            {
                if (values == null) return DoAdd(new DicomUnlimitedText(tag, DicomEncoding.Default, EmptyBuffer.Value), allowUpdate);
                if (typeof(T) == typeof(string)) return DoAdd(new DicomUnlimitedText(tag, values.Cast<string>().FirstOrDefault()) { TargetEncodings = TextEncodings }, allowUpdate);
            }
<<<<<<< HEAD
            
=======

            if (vr == DicomVR.UV)
            {
                if (values == null) return DoAdd(new DicomUnsignedVeryLong(tag, EmptyBuffer.Value), allowUpdate);
                if (typeof(T) == typeof(ulong)) return DoAdd(new DicomUnsignedVeryLong(tag, values.Cast<ulong>().ToArray()), allowUpdate);

                if (ParseVrValueFromString(values, tag.DictionaryEntry.ValueMultiplicity, ulong.Parse, out IEnumerable<ulong> parsedValues))
                {
                    return DoAdd(new DicomUnsignedVeryLong(tag, parsedValues.ToArray()), allowUpdate);
                }
            }

>>>>>>> 902a8caa
            throw new InvalidOperationException(
                $"Unable to create DICOM element of type {vr.Code} with values of type {typeof(T)}");
        }


        private static bool ParseVrValueFromString<T, TOut>(
            IEnumerable<T> values,
            DicomVM valueMultiplicity,
            Func<string, TOut> parser,
            out IEnumerable<TOut> parsedValues)
        {
            parsedValues = null;

            if (typeof(T) == typeof(string))
            {
                var stringValues = values.Cast<string>().ToArray();

                if (valueMultiplicity.Maximum > 1 && stringValues.Length == 1)
                {
                    stringValues = stringValues[0].Split('\\');
                }

                parsedValues = stringValues.Where(n => !string.IsNullOrEmpty(n?.Trim())).Select(parser);

                return true;
            }

            return false;
        }


        private void ApplyTextEncodings(Encoding[] values)
        {
            foreach(var txt in this.Where(x => x is DicomStringElement))
            {
                (txt as DicomStringElement).TargetEncodings = values;
            }
        }


        internal void OnBeforeSerializing()
        {
            ApplyTextEncodings(TextEncodings);
        }

        #endregion
    }


    public class UnvalidatedScope : IDisposable
    {
        private DicomDataset _dataset;
        private readonly bool _validation;

        public UnvalidatedScope(DicomDataset dataSet)
        {
            _dataset = dataSet;
            _validation = dataSet.ValidateItems;
            _dataset.ValidateItems = false;
        }

        #region IDisposable Support

        private bool _disposedValue = false; // for detecting redundant calling of Dispose

        protected virtual void Dispose(bool disposing)
        {
            if (!_disposedValue)
            {
                if (disposing)
                {
                    _dataset.ValidateItems = _validation;
                    _dataset = null;
                }

                _disposedValue = true;
            }
        }

        public void Dispose()
        {
            Dispose(true);
        }

        #endregion

    }

}<|MERGE_RESOLUTION|>--- conflicted
+++ resolved
@@ -1387,9 +1387,6 @@
                 if (values == null) return DoAdd(new DicomUnlimitedText(tag, DicomEncoding.Default, EmptyBuffer.Value), allowUpdate);
                 if (typeof(T) == typeof(string)) return DoAdd(new DicomUnlimitedText(tag, values.Cast<string>().FirstOrDefault()) { TargetEncodings = TextEncodings }, allowUpdate);
             }
-<<<<<<< HEAD
-            
-=======
 
             if (vr == DicomVR.UV)
             {
@@ -1402,7 +1399,6 @@
                 }
             }
 
->>>>>>> 902a8caa
             throw new InvalidOperationException(
                 $"Unable to create DICOM element of type {vr.Code} with values of type {typeof(T)}");
         }
