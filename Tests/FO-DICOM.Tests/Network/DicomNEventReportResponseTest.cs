--- conflicted
+++ resolved
@@ -101,11 +101,7 @@
                     return Task.FromResult(new DicomNEventReportResponse(eventReq, DicomStatus.Success));
                 };
 
-<<<<<<< HEAD
-                dicomClient.ClientOptions.AssociationLingerTimeoutInMs = (int)TimeSpan.FromSeconds(60).TotalMilliseconds;
-=======
                 dicomClient.ClientOptions.AssociationLingerTimeoutInMs = (int)TimeSpan.FromMinutes(1).TotalMilliseconds;
->>>>>>> e7d8291e
                 await dicomClient.SendAsync().ConfigureAwait(false);
 
                 Assert.Equal(DicomStatus.Success, status);
