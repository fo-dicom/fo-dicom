--- conflicted
+++ resolved
@@ -22,13 +22,8 @@
     <PackageReference Include="Microsoft.Extensions.DependencyInjection" Version="6.0.1" />
     <PackageReference Include="Microsoft.Extensions.Logging.Console" Version="6.0.0" />
     <PackageReference Include="Microsoft.NET.Test.Sdk" Version="17.7.2" />
-<<<<<<< HEAD
     <PackageReference Include="xunit" Version="2.5.1" />
-    <PackageReference Include="xunit.runner.visualstudio" Version="2.5.0">
-=======
-    <PackageReference Include="xunit" Version="2.5.0" />
     <PackageReference Include="xunit.runner.visualstudio" Version="2.5.1">
->>>>>>> 791bfa40
       <PrivateAssets>all</PrivateAssets>
       <IncludeAssets>runtime; build; native; contentfiles; analyzers; buildtransitive</IncludeAssets>
     </PackageReference>
