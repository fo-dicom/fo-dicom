﻿<Project Sdk="Microsoft.NET.Sdk">

  <PropertyGroup>
    <TargetFrameworks>net462;net6.0-windows;net7.0-windows</TargetFrameworks>
    <RootNamespace>FellowOakDicom.Tests</RootNamespace>
    <IsPackable>false</IsPackable>
    <SignAssembly>true</SignAssembly>
    <AssemblyOriginatorKeyFile>fo-dicom.snk</AssemblyOriginatorKeyFile>
    <AssemblyName>fo-dicom.Tests</AssemblyName>
    <LangVersion>8.0</LangVersion>
    <OutputType>Library</OutputType>
    <Platforms>AnyCPU;x64</Platforms>
    <!-- 
      Suppress warning CS8002 because Dicom.NativeCodecs is not strong named, 
      but since .NET Core you can reference unsigned assemblies from signed assemblies without issues
     --> 
    <NoWarn>CS8002</NoWarn>
  </PropertyGroup>

  <ItemGroup>
    <PackageReference Include="Ben.Demystifier" Version="0.4.1" />
    <PackageReference Include="coverlet.collector" Version="6.0.1">
      <PrivateAssets>all</PrivateAssets>
      <IncludeAssets>runtime; build; native; contentfiles; analyzers; buildtransitive</IncludeAssets>
    </PackageReference>
    <PackageReference Include="fo-dicom.Codecs" Version="5.11.0" />
    <PackageReference Include="Microsoft.Extensions.DependencyInjection" Version="6.0.1" />
    <PackageReference Include="Microsoft.Extensions.Logging.Console" Version="6.0.0" />
<<<<<<< HEAD
    <PackageReference Include="Microsoft.NET.Test.Sdk" Version="17.8.0" />
    <PackageReference Include="xunit" Version="2.7.0" />
    <PackageReference Include="xunit.runner.visualstudio" Version="2.5.4">
=======
    <PackageReference Include="Microsoft.NET.Test.Sdk" Version="17.9.0" />
    <PackageReference Include="xunit" Version="2.5.1" />
    <PackageReference Include="xunit.runner.visualstudio" Version="2.5.7">
>>>>>>> 380f2578
      <PrivateAssets>all</PrivateAssets>
      <IncludeAssets>runtime; build; native; contentfiles; analyzers; buildtransitive</IncludeAssets>
    </PackageReference>
  </ItemGroup>
  
  <ItemGroup Condition=" '$(TargetFramework)' == 'net462' ">
    <PackageReference Include="Microsoft.Bcl.AsyncInterfaces" Version="6.0.0" />
  </ItemGroup>

  <ItemGroup Condition=" '$(TargetFramework)' == 'net462' ">
    <Reference Include="PresentationCore" />
    <Reference Include="System" />
    <Reference Include="System.Configuration" />
    <Reference Include="System.Core" />
    <Reference Include="System.Drawing" />
    <Reference Include="System.IO.Compression, Version=4.2.0.0, Culture=neutral, PublicKeyToken=b77a5c561934e089, processorArchitecture=MSIL" />
    <Reference Include="System.Numerics" />
    <Reference Include="System.Runtime.Serialization" />
    <Reference Include="System.ServiceModel" />
    <Reference Include="System.Transactions" />
    <Reference Include="System.Xml.Linq" />
    <Reference Include="System.Data.DataSetExtensions" />
    <Reference Include="Microsoft.CSharp" />
    <Reference Include="System.Data" />
    <Reference Include="System.Net.Http" />
    <Reference Include="System.Xml" />
  </ItemGroup>

  <ItemGroup Condition=" '$(TargetFramework)' == 'net462' ">
    <ProjectReference Include="..\..\Platform\FO-DICOM.Imaging.ImageSharp.NetStandard\FO-DICOM.Imaging.ImageSharp.NetStandard.csproj" />
  </ItemGroup>

  <ItemGroup Condition=" '$(TargetFramework)' != 'net462' ">
    <ProjectReference Include="..\..\Platform\FO-DICOM.Imaging.ImageSharp\FO-DICOM.Imaging.ImageSharp.csproj" />
  </ItemGroup>

  <ItemGroup>
	<ProjectReference Include="..\..\Platform\FO-DICOM.Imaging.Desktop\FO-DICOM.Imaging.Desktop.csproj" />
	<ProjectReference Include="..\..\FO-DICOM.Core\FO-DICOM.Core.csproj" />
    <ProjectReference Include="..\..\Serialization\FO-DICOM.Json\FO-DICOM.Json.csproj" />
  </ItemGroup>

  <ItemGroup>
    <None Include="Test Data\**\*.dcm">
      <CopyToOutputDirectory>PreserveNewest</CopyToOutputDirectory>
    </None>
    <None Include="Test Data\*.dcm">
      <CopyToOutputDirectory>PreserveNewest</CopyToOutputDirectory>
    </None>
	<None Update="Test Data\abd1.zip">
      <CopyToOutputDirectory>PreserveNewest</CopyToOutputDirectory>
    </None>
    <None Update="Test Data\CR-MONO1-10-chest">
      <CopyToOutputDirectory>PreserveNewest</CopyToOutputDirectory>
    </None>
    <None Update="Test Data\CT-MONO2-16-ankle">
      <CopyToOutputDirectory>PreserveNewest</CopyToOutputDirectory>
    </None>
    <None Update="Test Data\CT1_J2KI">
      <CopyToOutputDirectory>PreserveNewest</CopyToOutputDirectory>
    </None>
    <None Update="Test Data\DICOMDIR">
      <CopyToOutputDirectory>PreserveNewest</CopyToOutputDirectory>
    </None>
    <None Update="Test Data\DIRW0007">
      <CopyToOutputDirectory>PreserveNewest</CopyToOutputDirectory>
    </None>
    <None Update="Test Data\FellowOakDicom.pfx">
      <CopyToOutputDirectory>PreserveNewest</CopyToOutputDirectory>
    </None>
    <None Update="Test Data\FellowOakDicomClient.pfx">
      <CopyToOutputDirectory>PreserveNewest</CopyToOutputDirectory>
    </None>
    <None Update="Test Data\minimumdict.xml">
      <CopyToOutputDirectory>PreserveNewest</CopyToOutputDirectory>
    </None>
    <None Update="Test Data\minimumdict.xml.gz">
      <CopyToOutputDirectory>PreserveNewest</CopyToOutputDirectory>
    </None>
    <None Update="Test Data\testclienteku.contoso.com.pfx">
      <CopyToOutputDirectory>PreserveNewest</CopyToOutputDirectory>
    </None>
  </ItemGroup>

</Project><|MERGE_RESOLUTION|>--- conflicted
+++ resolved
@@ -26,15 +26,9 @@
     <PackageReference Include="fo-dicom.Codecs" Version="5.11.0" />
     <PackageReference Include="Microsoft.Extensions.DependencyInjection" Version="6.0.1" />
     <PackageReference Include="Microsoft.Extensions.Logging.Console" Version="6.0.0" />
-<<<<<<< HEAD
-    <PackageReference Include="Microsoft.NET.Test.Sdk" Version="17.8.0" />
     <PackageReference Include="xunit" Version="2.7.0" />
-    <PackageReference Include="xunit.runner.visualstudio" Version="2.5.4">
-=======
     <PackageReference Include="Microsoft.NET.Test.Sdk" Version="17.9.0" />
-    <PackageReference Include="xunit" Version="2.5.1" />
     <PackageReference Include="xunit.runner.visualstudio" Version="2.5.7">
->>>>>>> 380f2578
       <PrivateAssets>all</PrivateAssets>
       <IncludeAssets>runtime; build; native; contentfiles; analyzers; buildtransitive</IncludeAssets>
     </PackageReference>
