### 5.1.2 (TBD)
<<<<<<< HEAD
* Fix issue where a DICOM server could stop accepting incoming connections if MaxClientsAllowed is configured and one or more connections never close (#1468)
* Fix issue where a DICOM server could leak memory when one or more connections never close (#1594)
=======
* Fix issue where extracting a string from a DICOM dataset could return null if the tag was present but empty
>>>>>>> ab258321

#### 5.1.1 (2023-05-29)
* Fix issue where DicomClient did not send requests when Async Ops Invoked was zero (#1597)

#### 5.1.0 (2023-05-21)
* **Breaking change**: Switch to Microsoft.Extensions.Logging, replacing FellowOakDicom.Log.ILogger and FellowOakDicom.Log.ILogManager. These are old interfaces are still supported, but they are now marked as obsolete
* **Breaking change**: Updated DICOM Dictionary to 2023b. Several DicomTag constant names changed to singular name from plural form (#1469)
* Fix Truncating UIDs during Dimse and PDU logging (#1505)
* **Breaking change**: DicomServer factories methods take an instance of ITlsAcceptor instead of a certificate name in case of Tls connection.
* Add the possibility to use some certain client certificate for Tls connections.
* New interfaces ITlsAcceptor and ITlsInitiator give more freedom in handling Tls connections.
* Cache file length in FileByteSource to improve parse speed (#1493)
* Fix reading of DICOM files with extra tags in File Meta Information (#1376)
* Allow accessing person name components for empty items (#1405)
* Fix sending more DICOM requests over an existing association where a request previously timed out (#1396)
* Improve throughput of DicomClient when more requests are added mid-flight (#1396)
* Fix race-condition where Dicom clients could be accepted for connection before the server was fully configured (#1398)
* Fix overwriting of Lossy Compression ratio tag (#1400)
* Fix DicomClientFactory logger name (#1429)
* Fix DicomJsonConverter deserialization to handle invalid private creator item (#1445)
* Improve performance and reduce memory usage when opening DICOM files (#1414)
* Fix rendering of XA/XRF images that include a modality LUT sequence (#1442)
* Fix incorrect conversion of some decimal strings (#1454)
* Disabled dataset validation on `DicomFile.Clone()` (#1465)
* Fix reading of Confidentiality Profile Attributes from standard (led to missing Clean Graphics option) (#1212)
* Added support for DICOM supplement 225, Multi-Fragment video transfer syntax (#1469)
* Added support for rendering native icon image stored within encapsulated sop instance (#1483)
* Added property to omit adding the default Implicit VR Little Endian transfer syntax for CStoreRequest (#1475)
* Fix blanking of ValueElements in the anonymizer (#1491)
* Throw error when adding private dicom tag without explicit VR (#1462)
* Fix incorrect JSON conversion of inline binaries (#1487)
* Update VR=UI validation to reject empty component (#1509)
* Fix GetDateTimeOffset with default offset from date/time (#1511)
* Fix even length in pixel data by adding payload (#1019)
* Use CommunityToolkit.HighPerformance (#1473)
* Fix JsonDicomConverter number serialization mode 'PreferablyAsNumber' to handle integers greater than int.MaxValue or lesser than int.MinValue (#1521)
* Fixed missing logging of RemoteHost and RemoteIP in SCU (#1518)
* Added null check for EscapeXml in DicomXML (#1392)
* Added private tags from Varian official DICOM Conformance Statements (#1556)
* Fix handling of negative overlay origin (#1559)
* Add better logging for inbound connections (#1561)
* Added User Identity Negotiation support (#1110)

#### 5.0.3 (2022-05-23)
* **Breaking change**: subclasses of DicomService will have to pass an instance of DicomServiceDependencies along to the DicomService base constructor. This replaces the old LogManager / NetworkManager / TranscoderManager dependencies. (Implemented in the context of #1291)
* **Breaking change**: subclasses of DicomServer will have to pass an instance of DicomServerDependencies along to the DicomServer base constructor. This replaces the old NetworkManager / LogManager dependencies. (Implemented in the context of #1291)
* **Breaking change**: DicomClient no longer has a NetworkManager, LogManager or TranscoderManager, these are to be configured via dependency injection. (Implemented in the context of #1144)
* Update to DICOM Standard 2022b
* Added option `numberSerializationMode` to `JsonDicomConverter` that allows different modes for serializing DS/IS/UV/SV DICOM items, including handling of invalid values (#1354 & #1362)
* Added an extension to get a DateTimeOffset respecting the timezone info in the dataset (#1310)
* Fixed bug where anonymization threw an exception if a DicomTag of VR UI contained no value (#1308)
* Catch exception in logmessage, to avoid making the application crash because of logging (#1288)
* Fixed StreamByteBuffer to read an internally buffered stream completely (#1313)
* Optimize performance and reduce memory allocations in network layer (#1291)
* Fixed bug where disposal of DicomService could throw an exception if the buffered write stream still had content (#1319)
* Improve handling of dropped connections (#1332)
* Add new API for expert DICOM client connections/associations. This new API gives full control over the connection, association and requests when sending DICOM requests (#1144)
* Rewrite "DicomClient" based on the new advanced API. The state based implementation is gone. The public API has remained the same. (#1144)
* Ignore empty VOI LUT and Modality LUT Sequence (#1369)
* Validate calling AE and called AE length when creating a DicomClient (#1323)
* Improve handling of WSI creation: faster offset table calucation and a naming of temp files to allow more than 64.000.
* Change: DicomAnonymizer private fields and methods changed to protected so they can be used in subclasses, made instance methods virtual so they can be overridden in subclasses
* Fix VR's SV and UV VR Length field (#1386)

#### 5.0.2 (2022-01-11)
* Update to DICOM Standard 2021e
* Fix issue where opening a DICOM file from a stream writes too much data when saving it again (#1264)
* Add possibility to read from streams without `Seek` like `BrowserFileStream` (#1218)
* Add method to convert an array of DicomDatasets into a json string (#1271)
* Improved bilinear interpolation
* Fix issue where sending a deflated DICOM file via C-STORE was sent inflated, causing errors (#1283)
* Optimize performance and reduce memory allocations in network layer (#1267 and #1273)
* Enhance Association Request Timeout (#1284)
* Do not change target encoding for strings that are not encoded (#1301)

#### 5.0.1 (2021-11-11)

* Add generated API documentation for versions 4 and 5
* Fix IO Exception with >2GB images (#1148)
* Bug fix: Correct Source PDU Field in Association Abort Request (#984)
* Bug fix: Correct Person Name VR Json model (#1235)
* Vulnerability fix: Use secure version of `System.Text.Encodings.Web` package (#1223)
* Change: `DicomFile.Open` now throws a `DicomFileException` if the file size is less than 132 bytes (#641)
* Add XML documentation to nuget package
* Change: Trying to add a DICOM element with invalid group ID to DICOM meta information now throws `DicomDataException` (#750)
* Bug fix: Prevent DicomJsonConverter from consuming root end object token (#1251)
* Add missing handling of UV, SV and OV in DicomDatasetReaderObserver.OnElement
* Drastically reduce memory consumption when saving a DICOM file
* Fix rendering of single color image

#### 5.0.0 (2021-09-13)

* Update to DICOM Standard 2021b (#1189)
* New helper classes to build up a volume from a stack and calculate stacks/slices out of this volume in arbitrary orientation
* Optional parameter in DicomFile.Open methods to define the limit of large object size (#958)
* Add initial support for code extensions (#43)
* Add possibility to register additional encodings via `DicomEncoding.RegisterEncoding()`
* Do not validate VM for VRs OF, OL and OV (#1186)
* Add possibility to add values for the VRs UV, SV and OV
* Log warning messages on decoding errors (#1200)
* Bug fix: Anonymizer not parsing items in sequences (#1202)
* Fix anonymization of string values in private tags with VR UN

#### 5.0.0-alpha5 (2021-05-25)

* Add missing properties to IDicomClient interface (#1171)
* Fix unintended breaking change, where StringValue of tags with length 0 returned null, but should return string.empty.
* Be more tolerant to recognize Encoding by ignoring the difference of underscore and space.
* JsonDicom supports some VRs as number as well as as string. (#1161)
* Fix anonymizing private tags with explicit transfer syntax (#1181)
* Internal calculation of pixel values are done as double instead of int to avoid consequential errors when calculating (#1153)
* Fix: DicomDirectory did throw exception on calling constructor with no parameters (#1176)

#### 5.0.0-alpha4 (2021-03-01)

* Bug fix: No DICOM charset found for GB18030 in .NET Core (#1125)
* NLogManager constructor should be public (#1136)
* Update to DICOM Standard 2020e (#1132)
* Use Color32 instead of System.Drawing.Color (#1140)
* FrameGeometry is enhanced so that it also works for DX, CR or MG images. (#1138)
* DicomServerFactory missed the method overload to pass the userState object
* Private Creator UN tags are converted to LO (#1146)
* Bug fix: Ensure timeout detection can never stop prematurely
* Fix parsing of datasets with a final SequenceDelimiterItem at the end. (#1157)


#### 5.0.0-alpha3 and prior (2020-11-01)

##### Changes:

* There is only one library built in NetStandard 2.0 *fo-dicom.core*.*
* Use `Microsoft.Extensions.DependencyInjection`. There is an extension method to `IServiceCollection.AddDefaultDicomServices()` to add all default implementations for the required interfaces.
  * *IFileReferenceFactory:* creates a `IFileReference` instance. Is used internally whenever a Reference to a file is created.
  * *IImageManager:* creates a `IImage` instance. Default is `RawImageManager`, that returns a byte array. call  `IServiceCollection.UseImageManager<MyImageManager>()` to register an other implementation.
  * *ITranscoderManager:* manages the codecs, used by `DicomTranscoder`. Call `IServiceCollection.useTranscoderManager<MyTranscoderManager>()` to register an other implementation.
  * *ILogManager:* creates a concrete implementation of `ILogger`.
  * *INetworkManager:* creates a listner, opens streams or checks connection status.
  * *IDicomClientFactory:* is responsible to return an `IDicomClient` instance. This may be a new instance everytime or a reused instance per host or whateever.
  * *IDicomServerFactory:* creates server instances, manages available ports, etc.
* If there is no DI container provided, fo-dicom creates its own internally. To configure it, call `new DicomSetupBuilder().RegisterServices(s => ...).Build();`
  There are extension methods for this DicomSetupBuilder like `.SkipValidation()` or `SetDicomServiceLogging(logDataPdus, log DimseDataset)`.
  The new interface `IServiceProviderHost` manages, if there is an internal ServiceProvider or if to use a given Asp.Net Service Provider.
* DicomServer uses DI to create the instances of your `DicomService`. You can use constructor injection there.
* Make server providers asynchronous
* A new class `DicomClientOptions` holds all the options of a DicomClient to be passed instead of the huge list of parameters.
* `DicomServerRegistration` manages the started servers per IP/Port.
* Some little memory consumption emprovements in IByteBuffer classes.
* new methods in `IByteBuffer` to directly manipulate/use the data instead of copying it around multiple times.
* Include Json serialization/deserialization directly into *fo-dicom.core* based on `System.Text.Json`.
* Text encoding is now handled when a string is written into a network- or file-stream.
* Switch to IAsyncEnumerator using Microsoft.Bcl.AsyncInterfaces. LanguageVersion is set to 8.0.
* internal: SCU now sends two presentation context per CStoreRequest: one with the original TS and one with the additional and the mandatory ImplicitLittleEndian. So the chance is higher to send the file without conversion. (#1048)
* Optimize DicomTag.GetHashCode()
* Bug fix: Prevent special characters in association requests from crashing Fellow Oak DICOM (#1104)
* Make DicomService more memory efficient. Use existing streams in PDU and do not create new Memorystreams for every PDU. (#1091)

##### Breaking changes:

* namespace changed from `Dicom` to `FellowOakDicom`
* `IOManager` is removed. Instead of calling `IOManager.CreateFileReference(path)` now directly create a new instance `new Filereference(path)`. The same is true for `DirecotryReference`.
* In general: all *Manager classes with their static `.SetImplementation` initializers have been replaced by Dependency Injection.
* By default there is only `RawImageManager` implementation for `IImageManager`. To have `WinFormsImageManager` or `WPFImageManager` you have to reference the package *fo-dicom.Imaging.Desktop*. To use `ImageSharpImageManager` you have to reference *fo-dicom.Imaging.ImageSharp*.
* There are only asynchronous server provider interfaces. All synchronous methods have been replaced by asynchronous.
* Instances of `DicomClient` and `DicomServer` are not created directly, but via a `DicomClientFactory` or a `DicomServerFactory`.
  If you are in a "DI-Environment" like Asp.Net, then inject a `IDicomClientFactory` instance and use this to create a DicomClient. otherwise call `DicomClientFactory.CreateDicomClient(...)`.  This is a wrapper around accessing the internal DI container , getting the registered IDicomClientFactory and then calling this. So this is more overhead.
* DicomServiceOptions cannot be passed as parameter to DicomServer constructor/factory any more, but the values of options have to be set to the created instance of DicomServer.
* Classes `DicomFileReader`, `DicomReader`, `DicomReaderCallbackObserver` etc are now internal instead of public, because the resulting Datasets are wrong/inconsistent and need further changes. Therefore its usage is dangerous for users. (#823)
* Removed obsolete methods/classes/properties
  * `DicomValidation.AutoValidation`: Call `DicomSetupBuilder.SkipValidation()` instead.
  * `Dicom.Network.DicomClient`: use `FellowOakDicom.Network.Client.DicomClient` instead.
  * `Dicom.Network.IDicomServiceUser`: use `IDicomClientConnection` instead.
  * `ChangeTransferSyntax(..)` extension methods for `DicomFile` and `DicomDataset`: use the method `Clone(..)` instead.
  * `DicomDataset.Get<T>`: use `GetValue`, `GetValues`, `GetSingleValue` or `GetSequence` instead.
  * `DicomDataset.AddOrUpdatePixelData`:  use `DicomPixelData.AddFrame(IByteBuffer)` to add pixel data to underlying dataset.
  * `DicomUID.Generate(name)`: use `DicomUID.Generate()` instead.
  * `DicomUID.IsValid(uid)`: use `DicomUID.IsValidUid(uid)` instead.
  * `DicomUIDGenerator.Generate()` and `DicomUIDGenerator.GenerateNew()`: use `DicomUIDGenerator.GenerateDerivedFromUUID()`
  * `DicomImage.Dataset`, `DicomImage.PixelData` and `DicomImage.PhotometricInterpretation`: do not load the DicomImage directly from filename if you also need access to the dataset, but load the DicomDataset from file first and then construct the DicomImage from this loaded DicomDataset. Then you can access both.
* DicomStringElement and derived classes do not have the "encoding" parameter in constructor, that takes a string-value
* DicomDataset.Add(OrUpdate) does not take an "encoding" parameter any more, instead the DicomDataset has a property `TextEncodings`, that is applied to all string-based tags.
* in update to DICOM2020e the keywords, that are provided by Nema, are used. therefore some DicomUID-Names changed.

<|MERGE_RESOLUTION|>--- conflicted
+++ resolved
@@ -1,10 +1,7 @@
 ### 5.1.2 (TBD)
-<<<<<<< HEAD
+* Fix issue where extracting a string from a DICOM dataset could return null if the tag was present but empty
 * Fix issue where a DICOM server could stop accepting incoming connections if MaxClientsAllowed is configured and one or more connections never close (#1468)
 * Fix issue where a DICOM server could leak memory when one or more connections never close (#1594)
-=======
-* Fix issue where extracting a string from a DICOM dataset could return null if the tag was present but empty
->>>>>>> ab258321
 
 #### 5.1.1 (2023-05-29)
 * Fix issue where DicomClient did not send requests when Async Ops Invoked was zero (#1597)
