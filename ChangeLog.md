--- conflicted
+++ resolved
@@ -3,10 +3,7 @@
 * Ability to add private tags to dataset
 * Better handling of improperly encoded private sequences
 * Fix bug adding presentation contexts from requests
-<<<<<<< HEAD
-=======
 * Fix typo in N-Set response handler
->>>>>>> a092b587
 
 #### v1.0.35 (7/5/2013)
 * Fix bug adding presentation contexts with Implicit Little Endian syntax
