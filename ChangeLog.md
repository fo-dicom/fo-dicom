--- conflicted
+++ resolved
@@ -1,11 +1,8 @@
 #### 5.1.0 (TBD)
-<<<<<<< HEAD
 * **Breaking Change** DicomServerFactory.Create now accepts DicomServerTlsOptions instead of a X509Certificate. (#1418)
 * **Breaking Change** The option 'IgnoreSslPolicyErrors' has been removed. For both client and server, you can now configure a RemoteCertificationValidationCallback that always returns true if you still want the same behavior. (#1418)
 * **Breaking change**: Updated DICOM Dictionary to 2022d. Several DicomTag constant names changed to singular name from plural form (#1469)
-=======
 * Cache file length in FileByteSource to improve parse speed (#1493)
->>>>>>> c90e4b05
 * Fix reading of DICOM files with extra tags in File Meta Information (#1376)
 * Allow accessing person name components for empty items (#1405)
 * Fix sending more DICOM requests over an existing association where a request previously timed out (#1396)
