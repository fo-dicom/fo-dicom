### 5.1.2 (TBD)
* **Breaking change**: Configuration of `MaxClientsAllowed` must now be done via the `configure` parameter of `IDicomServerFactory.Create(..)` instead of using the `Options` property of a `DicomServer`.
* **Breaking change**: Configuration of `TcpNoDelay` of a server must now be done via the `configure` parameter of `IDicomServerFactory.Create(..)` instead of using the `Options` property of a `DicomServer`.
* **Breaking change**: n Configuration of `TcpNoDelay` of a client must now be done via `DicomClient.ClientOptions` instead of via `DicomClient.ServiceOptions`
* **Breaking change**: `IServiceCollection.AddDicomServer(Action<DicomServiceOptions> configure)` was changed to `IServiceCollection.AddDicomServer(Action<DicomServerOptions> configure)`  
* Fix issue where extracting a string from a DICOM dataset could return null if the tag was present but empty
* Immediately throw an exception if DICOM server synchronously fails to start (#1562)
* Fix issue where stopping a DICOM server left the unused services cleanup task running (#1562)
<<<<<<< HEAD
* Fix issue where a DICOM server could stop accepting incoming connections if MaxClientsAllowed is configured and one or more connections never close (#1468)
* Fix issue where a DICOM server could leak memory when one or more connections never close (#1594)
=======
* Add the possibility to configure TCP buffer sizes (#1564)
>>>>>>> 42b7687c

#### 5.1.1 (2023-05-29)
* Fix issue where DicomClient did not send requests when Async Ops Invoked was zero (#1597)

#### 5.1.0 (2023-05-21)
* **Breaking change**: Switch to Microsoft.Extensions.Logging, replacing FellowOakDicom.Log.ILogger and FellowOakDicom.Log.ILogManager. These are old interfaces are still supported, but they are now marked as obsolete
* **Breaking change**: Updated DICOM Dictionary to 2023b. Several DicomTag constant names changed to singular name from plural form (#1469)
* Fix Truncating UIDs during Dimse and PDU logging (#1505)
* **Breaking change**: DicomServer factories methods take an instance of ITlsAcceptor instead of a certificate name in case of Tls connection.
* Add the possibility to use some certain client certificate for Tls connections.
* New interfaces ITlsAcceptor and ITlsInitiator give more freedom in handling Tls connections.
* Cache file length in FileByteSource to improve parse speed (#1493)
* Fix reading of DICOM files with extra tags in File Meta Information (#1376)
* Allow accessing person name components for empty items (#1405)
* Fix sending more DICOM requests over an existing association where a request previously timed out (#1396)
* Improve throughput of DicomClient when more requests are added mid-flight (#1396)
* Fix race-condition where Dicom clients could be accepted for connection before the server was fully configured (#1398)
* Fix overwriting of Lossy Compression ratio tag (#1400)
* Fix DicomClientFactory logger name (#1429)
* Fix DicomJsonConverter deserialization to handle invalid private creator item (#1445)
* Improve performance and reduce memory usage when opening DICOM files (#1414)
* Fix rendering of XA/XRF images that include a modality LUT sequence (#1442)
* Fix incorrect conversion of some decimal strings (#1454)
* Disabled dataset validation on `DicomFile.Clone()` (#1465)
* Fix reading of Confidentiality Profile Attributes from standard (led to missing Clean Graphics option) (#1212)
* Added support for DICOM supplement 225, Multi-Fragment video transfer syntax (#1469)
* Added support for rendering native icon image stored within encapsulated sop instance (#1483)
* Added property to omit adding the default Implicit VR Little Endian transfer syntax for CStoreRequest (#1475)
* Fix blanking of ValueElements in the anonymizer (#1491)
* Throw error when adding private dicom tag without explicit VR (#1462)
* Fix incorrect JSON conversion of inline binaries (#1487)
* Update VR=UI validation to reject empty component (#1509)
* Fix GetDateTimeOffset with default offset from date/time (#1511)
* Fix even length in pixel data by adding payload (#1019)
* Use CommunityToolkit.HighPerformance (#1473)
* Fix JsonDicomConverter number serialization mode 'PreferablyAsNumber' to handle integers greater than int.MaxValue or lesser than int.MinValue (#1521)
* Fixed missing logging of RemoteHost and RemoteIP in SCU (#1518)
* Added null check for EscapeXml in DicomXML (#1392)
* Added private tags from Varian official DICOM Conformance Statements (#1556)
* Fix handling of negative overlay origin (#1559)
* Add better logging for inbound connections (#1561)
* Added User Identity Negotiation support (#1110)

#### 5.0.3 (2022-05-23)
* **Breaking change**: subclasses of DicomService will have to pass an instance of DicomServiceDependencies along to the DicomService base constructor. This replaces the old LogManager / NetworkManager / TranscoderManager dependencies. (Implemented in the context of #1291)
* **Breaking change**: subclasses of DicomServer will have to pass an instance of DicomServerDependencies along to the DicomServer base constructor. This replaces the old NetworkManager / LogManager dependencies. (Implemented in the context of #1291)
* **Breaking change**: DicomClient no longer has a NetworkManager, LogManager or TranscoderManager, these are to be configured via dependency injection. (Implemented in the context of #1144)
* Update to DICOM Standard 2022b
* Added option `numberSerializationMode` to `JsonDicomConverter` that allows different modes for serializing DS/IS/UV/SV DICOM items, including handling of invalid values (#1354 & #1362)
* Added an extension to get a DateTimeOffset respecting the timezone info in the dataset (#1310)
* Fixed bug where anonymization threw an exception if a DicomTag of VR UI contained no value (#1308)
* Catch exception in logmessage, to avoid making the application crash because of logging (#1288)
* Fixed StreamByteBuffer to read an internally buffered stream completely (#1313)
* Optimize performance and reduce memory allocations in network layer (#1291)
* Fixed bug where disposal of DicomService could throw an exception if the buffered write stream still had content (#1319)
* Improve handling of dropped connections (#1332)
* Add new API for expert DICOM client connections/associations. This new API gives full control over the connection, association and requests when sending DICOM requests (#1144)
* Rewrite "DicomClient" based on the new advanced API. The state based implementation is gone. The public API has remained the same. (#1144)
* Ignore empty VOI LUT and Modality LUT Sequence (#1369)
* Validate calling AE and called AE length when creating a DicomClient (#1323)
* Improve handling of WSI creation: faster offset table calucation and a naming of temp files to allow more than 64.000.
* Change: DicomAnonymizer private fields and methods changed to protected so they can be used in subclasses, made instance methods virtual so they can be overridden in subclasses
* Fix VR's SV and UV VR Length field (#1386)

#### 5.0.2 (2022-01-11)
* Update to DICOM Standard 2021e
* Fix issue where opening a DICOM file from a stream writes too much data when saving it again (#1264)
* Add possibility to read from streams without `Seek` like `BrowserFileStream` (#1218)
* Add method to convert an array of DicomDatasets into a json string (#1271)
* Improved bilinear interpolation
* Fix issue where sending a deflated DICOM file via C-STORE was sent inflated, causing errors (#1283)
* Optimize performance and reduce memory allocations in network layer (#1267 and #1273)
* Enhance Association Request Timeout (#1284)
* Do not change target encoding for strings that are not encoded (#1301)

#### 5.0.1 (2021-11-11)

* Add generated API documentation for versions 4 and 5
* Fix IO Exception with >2GB images (#1148)
* Bug fix: Correct Source PDU Field in Association Abort Request (#984)
* Bug fix: Correct Person Name VR Json model (#1235)
* Vulnerability fix: Use secure version of `System.Text.Encodings.Web` package (#1223)
* Change: `DicomFile.Open` now throws a `DicomFileException` if the file size is less than 132 bytes (#641)
* Add XML documentation to nuget package
* Change: Trying to add a DICOM element with invalid group ID to DICOM meta information now throws `DicomDataException` (#750)
* Bug fix: Prevent DicomJsonConverter from consuming root end object token (#1251)
* Add missing handling of UV, SV and OV in DicomDatasetReaderObserver.OnElement
* Drastically reduce memory consumption when saving a DICOM file
* Fix rendering of single color image

#### 5.0.0 (2021-09-13)

* Update to DICOM Standard 2021b (#1189)
* New helper classes to build up a volume from a stack and calculate stacks/slices out of this volume in arbitrary orientation
* Optional parameter in DicomFile.Open methods to define the limit of large object size (#958)
* Add initial support for code extensions (#43)
* Add possibility to register additional encodings via `DicomEncoding.RegisterEncoding()`
* Do not validate VM for VRs OF, OL and OV (#1186)
* Add possibility to add values for the VRs UV, SV and OV
* Log warning messages on decoding errors (#1200)
* Bug fix: Anonymizer not parsing items in sequences (#1202)
* Fix anonymization of string values in private tags with VR UN

#### 5.0.0-alpha5 (2021-05-25)

* Add missing properties to IDicomClient interface (#1171)
* Fix unintended breaking change, where StringValue of tags with length 0 returned null, but should return string.empty.
* Be more tolerant to recognize Encoding by ignoring the difference of underscore and space.
* JsonDicom supports some VRs as number as well as as string. (#1161)
* Fix anonymizing private tags with explicit transfer syntax (#1181)
* Internal calculation of pixel values are done as double instead of int to avoid consequential errors when calculating (#1153)
* Fix: DicomDirectory did throw exception on calling constructor with no parameters (#1176)

#### 5.0.0-alpha4 (2021-03-01)

* Bug fix: No DICOM charset found for GB18030 in .NET Core (#1125)
* NLogManager constructor should be public (#1136)
* Update to DICOM Standard 2020e (#1132)
* Use Color32 instead of System.Drawing.Color (#1140)
* FrameGeometry is enhanced so that it also works for DX, CR or MG images. (#1138)
* DicomServerFactory missed the method overload to pass the userState object
* Private Creator UN tags are converted to LO (#1146)
* Bug fix: Ensure timeout detection can never stop prematurely
* Fix parsing of datasets with a final SequenceDelimiterItem at the end. (#1157)


#### 5.0.0-alpha3 and prior (2020-11-01)

##### Changes:

* There is only one library built in NetStandard 2.0 *fo-dicom.core*.*
* Use `Microsoft.Extensions.DependencyInjection`. There is an extension method to `IServiceCollection.AddDefaultDicomServices()` to add all default implementations for the required interfaces.
  * *IFileReferenceFactory:* creates a `IFileReference` instance. Is used internally whenever a Reference to a file is created.
  * *IImageManager:* creates a `IImage` instance. Default is `RawImageManager`, that returns a byte array. call  `IServiceCollection.UseImageManager<MyImageManager>()` to register an other implementation.
  * *ITranscoderManager:* manages the codecs, used by `DicomTranscoder`. Call `IServiceCollection.useTranscoderManager<MyTranscoderManager>()` to register an other implementation.
  * *ILogManager:* creates a concrete implementation of `ILogger`.
  * *INetworkManager:* creates a listner, opens streams or checks connection status.
  * *IDicomClientFactory:* is responsible to return an `IDicomClient` instance. This may be a new instance everytime or a reused instance per host or whateever.
  * *IDicomServerFactory:* creates server instances, manages available ports, etc.
* If there is no DI container provided, fo-dicom creates its own internally. To configure it, call `new DicomSetupBuilder().RegisterServices(s => ...).Build();`
  There are extension methods for this DicomSetupBuilder like `.SkipValidation()` or `SetDicomServiceLogging(logDataPdus, log DimseDataset)`.
  The new interface `IServiceProviderHost` manages, if there is an internal ServiceProvider or if to use a given Asp.Net Service Provider.
* DicomServer uses DI to create the instances of your `DicomService`. You can use constructor injection there.
* Make server providers asynchronous
* A new class `DicomClientOptions` holds all the options of a DicomClient to be passed instead of the huge list of parameters.
* `DicomServerRegistration` manages the started servers per IP/Port.
* Some little memory consumption emprovements in IByteBuffer classes.
* new methods in `IByteBuffer` to directly manipulate/use the data instead of copying it around multiple times.
* Include Json serialization/deserialization directly into *fo-dicom.core* based on `System.Text.Json`.
* Text encoding is now handled when a string is written into a network- or file-stream.
* Switch to IAsyncEnumerator using Microsoft.Bcl.AsyncInterfaces. LanguageVersion is set to 8.0.
* internal: SCU now sends two presentation context per CStoreRequest: one with the original TS and one with the additional and the mandatory ImplicitLittleEndian. So the chance is higher to send the file without conversion. (#1048)
* Optimize DicomTag.GetHashCode()
* Bug fix: Prevent special characters in association requests from crashing Fellow Oak DICOM (#1104)
* Make DicomService more memory efficient. Use existing streams in PDU and do not create new Memorystreams for every PDU. (#1091)

##### Breaking changes:

* namespace changed from `Dicom` to `FellowOakDicom`
* `IOManager` is removed. Instead of calling `IOManager.CreateFileReference(path)` now directly create a new instance `new Filereference(path)`. The same is true for `DirecotryReference`.
* In general: all *Manager classes with their static `.SetImplementation` initializers have been replaced by Dependency Injection.
* By default there is only `RawImageManager` implementation for `IImageManager`. To have `WinFormsImageManager` or `WPFImageManager` you have to reference the package *fo-dicom.Imaging.Desktop*. To use `ImageSharpImageManager` you have to reference *fo-dicom.Imaging.ImageSharp*.
* There are only asynchronous server provider interfaces. All synchronous methods have been replaced by asynchronous.
* Instances of `DicomClient` and `DicomServer` are not created directly, but via a `DicomClientFactory` or a `DicomServerFactory`.
  If you are in a "DI-Environment" like Asp.Net, then inject a `IDicomClientFactory` instance and use this to create a DicomClient. otherwise call `DicomClientFactory.CreateDicomClient(...)`.  This is a wrapper around accessing the internal DI container , getting the registered IDicomClientFactory and then calling this. So this is more overhead.
* DicomServiceOptions cannot be passed as parameter to DicomServer constructor/factory any more, but the values of options have to be set to the created instance of DicomServer.
* Classes `DicomFileReader`, `DicomReader`, `DicomReaderCallbackObserver` etc are now internal instead of public, because the resulting Datasets are wrong/inconsistent and need further changes. Therefore its usage is dangerous for users. (#823)
* Removed obsolete methods/classes/properties
  * `DicomValidation.AutoValidation`: Call `DicomSetupBuilder.SkipValidation()` instead.
  * `Dicom.Network.DicomClient`: use `FellowOakDicom.Network.Client.DicomClient` instead.
  * `Dicom.Network.IDicomServiceUser`: use `IDicomClientConnection` instead.
  * `ChangeTransferSyntax(..)` extension methods for `DicomFile` and `DicomDataset`: use the method `Clone(..)` instead.
  * `DicomDataset.Get<T>`: use `GetValue`, `GetValues`, `GetSingleValue` or `GetSequence` instead.
  * `DicomDataset.AddOrUpdatePixelData`:  use `DicomPixelData.AddFrame(IByteBuffer)` to add pixel data to underlying dataset.
  * `DicomUID.Generate(name)`: use `DicomUID.Generate()` instead.
  * `DicomUID.IsValid(uid)`: use `DicomUID.IsValidUid(uid)` instead.
  * `DicomUIDGenerator.Generate()` and `DicomUIDGenerator.GenerateNew()`: use `DicomUIDGenerator.GenerateDerivedFromUUID()`
  * `DicomImage.Dataset`, `DicomImage.PixelData` and `DicomImage.PhotometricInterpretation`: do not load the DicomImage directly from filename if you also need access to the dataset, but load the DicomDataset from file first and then construct the DicomImage from this loaded DicomDataset. Then you can access both.
* DicomStringElement and derived classes do not have the "encoding" parameter in constructor, that takes a string-value
* DicomDataset.Add(OrUpdate) does not take an "encoding" parameter any more, instead the DicomDataset has a property `TextEncodings`, that is applied to all string-based tags.
* in update to DICOM2020e the keywords, that are provided by Nema, are used. therefore some DicomUID-Names changed.

<|MERGE_RESOLUTION|>--- conflicted
+++ resolved
@@ -6,12 +6,9 @@
 * Fix issue where extracting a string from a DICOM dataset could return null if the tag was present but empty
 * Immediately throw an exception if DICOM server synchronously fails to start (#1562)
 * Fix issue where stopping a DICOM server left the unused services cleanup task running (#1562)
-<<<<<<< HEAD
 * Fix issue where a DICOM server could stop accepting incoming connections if MaxClientsAllowed is configured and one or more connections never close (#1468)
 * Fix issue where a DICOM server could leak memory when one or more connections never close (#1594)
-=======
 * Add the possibility to configure TCP buffer sizes (#1564)
->>>>>>> 42b7687c
 
 #### 5.1.1 (2023-05-29)
 * Fix issue where DicomClient did not send requests when Async Ops Invoked was zero (#1597)
