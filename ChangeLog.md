#### v.4.0.4 (TBD)
<<<<<<< HEAD
* New feature: asynchronous counterparts to IDicomCEchoProvider, IDicomCFindProvider, IDicomCStoreProvider, IDicomCMoveProvider, IDicomCGetProvider and IDicomNServiceProvider
=======
* Bug fix: Prevent SSL handshake freeze from blocking the TCP listener (#923)

>>>>>>> dea48879

#### v.4.0.3 (9/21/2019)
* Bug fix: Exception when adding an element of VR UR/UT/LT/ST with empty value (#915)
* Bug fix: Exception when opening a file with FileReadOption.SkipLargeTags (#893)
* Bug fix: Do not open new associations on the existing TCP connection (#896)
* Bug fix: Broken images when transcoding to JpegProces14 (#921)
* New feature: Add the ability to enforce a maximum number of DICOM requests per association to the new DICOM client (#898)
* Add AutoValidate property also to DicomDirectory class.
* Add support for timeout detection on DICOM requests. Events on Requests and DicomClient are thrown in case of timeout (#666, #236)
* New Option MaxPDULength in DicomServiceOption.
* Rewrite SOP class extended negotiation support (#740)
* Bug fix: extended negotiations have been accepted by default, but should be explicitly accepted (#900)
* Bug fix: Send only PrintManagementMetaSopClassUid on AssociationRequest instead of all the various SopClassUids of the NCreate and NSet requests (#667)
* Global static property DicomValidation.PerformValidation to turn off validation for every DicomDataset. 
* Bug fix: Prevent DICOM client from freezing when too many DICOM requests time out and async operations invoked is a low number

#### v.4.0.2 (7/30/2019)
* Bug fix: prevent resource leak when DesktopNetworkListener waits for new TCP clients
* Updated to DICOM Dictionary 2019a (#724)
* Add pure managed JpegLosses Decoder to DICOM.NetCore project
* Upgraded native libraries to MSVC platform toolset v141 (VS 2017) (#814)
* Replaced deprecated licenseUrl tags in NuGet specification files (#813)
* Add validation of content when adding DICOM elements to DicomDataset. This validation is skipped when reading files or receiving data via network.
* Be more prudent when releasing association after the linger timeout (#840)
* A completely new DicomClient, under the namespace Dicom.Network.Client.DicomClient (beware of confusion with Dicom.Network.DicomClient!)
  * The intent is that the old Dicom.Network.DicomClient will disappear in the next major update, so the namespace confusion shouldn't last very long.
  * For now, both versions can be used side by side according to your needs. All of our unit tests cover both implementations. 
  * The new Dicom.Network.Client.DicomClient sports the following characteristics:
    * Redesigned architecture using state pattern. This makes the DicomClient a lot more robust in various scenarios (abort while sending requests, disconnect while releasing association, etc)
    * Completely async from the very start
    * Full and graceful cancellation support using CancellationToken. Upon cancellation, no more requests will be sent, the association will be released and the connection closed gracefully.
    * One DicomClient instance per DICOM server. The host, port and other server related parameters are moved to the DicomClient constructor.
    * More hooks to react to the various states a DicomClient goes through. (e.g. when connecting, when lingering the association, etc.)
* Bug Fix: Fixed wrong interpretation and application of LUT for PALETTE COLOR images (#817)
* Bug Fix: Allow any SOP Class to be set as Affected SOP CLass in C-FIND requests (#808)
* Bug Fix: Don't drop connection right after releasing an association (#839)
* Bug Fix: Wait for release of previous association before opening a new one  (#833)
* Bug Fix: When a connection is still open but the association is already released, create a new association (#833)
* Bug Fix: When adding datasets to a DicomDirectory where some patientNames have trailing ^, then they were not recognized as one patient (#765)
* Bug Fix: Anonymizer throws exception on private tags (#771)
* Bug Fix: Linear windowing wrong in corner cases (#816)
* Bug Fix: Fix DicomClient getting stuck when sending one request fails completely (#848)
* Added Modality LUT Sequence and VOI LUT Sequence functionality when generating a DICOM Image.
* Bug Fix: Logging requests with very long private tags throws exception (#846)
* Bug Fix: turn off validation when creating CFind-, CGet- or CMove-Requests, since there are no newly generated data included, but already existing UIDs have to be added there. (#860, #842)
* Bug Fix: generation of DicomUID using obsolete method Generate("name") resulted in invalid UIDs. (#862)
* Bug Fix: Disabling dataset validation for file meta information objects. (#859)
* Bug Fix: JPEG 2000 decodes wrong colors in .NET Core (#850)
* Enable secure DICOM Tls 1.0, 1.1 and 1.2 (#872)
* Set text encoding of Json to UTF-8, as defined in dicom standard F.2
* Bug Fix: Photometric Interpretation updates on Transfer Syntax changes (#836)
* Bug Fix: DicomOverlayData OriginX and OriginY were swapped
* Bug Fix: Handle Json deserializing of empty values (#873)

#### v.4.0.1 (3/13/2019)
* change IFileReference and IByteBuffer to have offset of type long so that big files can be processed (#743)
* internally identify dicom servers by port/ipadress combination instead of only port (#699)
* DicomDirectory.AddFile returns a reference to the newly added patient-, study-, series- and instance-Record.
* Update Json DS validation regex (#643)
* Add option to DicomFile.Open how to deal with large tags (#617)
* DicomFileMetaInformation now uses pre-existing SourceAET where possible
* PixelData.GetMinMax now has 2 overloads, one that takes padding into account and one wihtout the padding parameter (#675)
* string.ToUpper() is replaced by string.ToUpperInvariant() to prevent bad character conversion on turkish system
* Fix detecting default windowing if a dataset contains several windows configurations (#741)
* Fix bug in .net core when a image is both flipped in x and y direction (#721)
* Pass through the timeout parameter from DicomClient.Send to the constructor of DesktopNetworkStream (#732)
* Added appveyor.yml file for ci by this setting (#729)
* Bug Fix : anonymized patient name is now encoded with same character set as the original Dicom.
* add DicomUID.IsVolumeStorage.
* Bug Fix : DICOM server may throw DicomDataException on association when non-standard transfer syntax was proposed (#749)
* allow Query/Register/Unregister transfer syntax.
* DicomCFindRequest should allow defnition of Query Retrieve Information Model (#708)
* Bug fix : DicomUIDGenerator.GenerateDerivedFromUUID converts Guids incorrectly to the DICOM "2.25." + UUID format (#762)
* Bug Fix : TryGetValue, TryGetValues, TryGetSingleValue should return false instead of throw exception. (#746)
* Add methods to calculate localizer lines (#779)
* Bug Fix : DicomPixelData.Create throws Exception if BitsAllocated >= 32 (#716)
* Bug Fix: GetValues<object> on empty element may throw ArgumentOutOfRangeException (#720)
* Serilog for .NET Standard 1.3/.NET Core (#772)
* Bug Fix : DicomServer does not close TcpClient/socket after client closed connection (#795)
* Bug Fix : JsonDicomConverter should decode BulkDataURI element(#796)
* Bug Fix: fix deserialization of Json when the VR-property is not on first position (#730) 
* DicomClient uses StrongBox to reduce memory consumption (#794)
* Bug Fix: C-STORE request may hang. (#792)

#### v.4.0.0 (9/24/2018)
* Demonstrate and fix error in RLELossless Transfer Syntax Codec
* Fixing 2 UWP Networking Bugs (#636, #637)
* Add List of known Private UID's (#589)
* DicomReader: Prevent premature exit from privateBadSequence when private sequence contains sub-sequence (#565 #626)
* Saving a file with deflated transfer syntax occasionally fails (#621)
* Anonymizer not removing Sequences (#610 #611)
* Deprecate DicomClient.WaitForAssociation and provide association events (#605 #609)
* Subclassing DicomServer (#602 #604)
* Support CP-1066 (#597 #606)
* DicomDataset.Add and .AddOrUpdate overloads with Encoding parameter (#596 #607)
* Code generator support for anonymization data (#594 #595)
* DicomServer to listen on IPv6 socket (#588 #604)
* DicomAnonymizer blank DicomDate/DicomDateTime to DateTime.MinValue instead of empty value (#576 #593)
* DicomAnonymizer ignores the PatientName and PatientID in the SecurityProfile (#575 #592)
* Private group not added to tag when private tag item is added to dataset (#570 #577)
* ReceivingApplicationEntityTitle and SendingApplicationEntityTitle omitted during Save (#563 #569)
* Downgrade desktop libraries to framework version 4.5 (#561 #562)
* Add support for Unity 2017.1 platform (#560 #585)
* Handle fragmented OW pixel data when creating EncapsulatedPixelData for new pixel data (#553 #586) 
* DicomImage is not thread safe (#552 #582)
* DicomUIDGenerator.Generate UID Collisions (Non-unique UIDs) (#546 #571)
* Correct interpolation of rescaled overlay graphics (#545 #558)
* Some getters of optional sequences do not account for missing sequence (#544 #572)
* A-ASSOCIATE-AC PDU parsing incorrect (#543 #583 #590 #591)
* DicomCFindRequest is unsuitable for "Search for Unified Procedure Step (C-FIND)" (#540 #580)
* DicomClient proposes wrong presentation context in .NET core with codec that does not support 16 bit encoding (#538 #600)
* Private tag is listed out or order (#535 #566)
* JsonDicomConverter.ParseTag is very slow for keyword lookups (#533 #531)
* DicomDictionary.GetEnumerator() is very slow (#532 #534)
* DicomPixelData.BitsAllocated setter removed (#528 #564)
* Complete list of transfer syntax fields from the DICOM Standard (#526 #599)
* DicomClient.SendAsync will never return when certain non-transient exceptions are thrown (#525 #584)
* CStore-SCU always adds a PC with LEExplicit and LEImplicit (#524 #541)
* Added Maximum Clients Allowed to restrict connection to SCP (#523 #573)
* Updated JPEG-LS to latest CharLS commit (#517)
* Support for anonymization, deflated and compressed transfer syntaxes on Unity (#496)
* Support for up to 16 bit JPEG 2000 codecs on Android, iOS, Mono and .NET Core (#496)
* Added missing encodings for .NET Core (#481 #486)
* Update to latest DICOM Standard 2018b (#480 #482 #536 #537 #555 #559 #619 #676)
* Convert .NET Core projects to use VS 2017 .csproj project files (#470 #473)
* Add TextWriterLogger (#461 #542)
* Call to DicomServer.Stop does not remove all clients (#456 #464)
* Repository re-organization (#445 #446 #447 #448 #451 #452 #455 #462 #463 #465 #467 #468 #469 #476 #477 #478)
* Hololens support on Unity (#431 #556)
* Deprecate Legacy class library (#415 #449)
* Provide System.Drawing.Bitmap support for image rendering with .NET Core (#409 #450 #459)
* Added optional parameter for use in extended DicomService (#348 #441)
* Consistently asynchronous networking API (#331 #584)
* Pass through unsupported user data during PDU parsing (#242 #443)
* Remove warning messages during build (#33 #438)
* Online and NuGet packages API documentation (#28 #459 #466 #574 #584)
* Status code in respose got lost and mapped to an internally known status code (#616)
* WinFormsImage may throw exception on Dispose or on GC (#634)
* Fix StackOverflowException in Vector3D multiplication (#640)

#### v.3.0.2 (4/20/2017)
* DicomRejectReason enumerables should be parsed w.r.t. source (#516 #521)
* Incorrect numerical value on RejectReason.ProtocolVersionNotSupported (#515 #520)
* Add private creator to private tags when deserializing json (#512 #513)
* Adding private tags implicitly uses wrong VR (#503 #504)
* Add option in DicomServiceOptions for max PDVs per PDU (#502 #506)
* DicomResponse.ErrorComment is always added in the DicomResponse.Status setter, even for successes (#501 #505)
* DicomStatus.Lookup does not consider priority in matching (#499 #498)
* DesktopNetworkListener can throw an exception which causes DicomServer to stop listening (#495 #519)
* Cannot create DICOMDIR after anonymizing images (#488 #522)
* Cannot parse dicom files if the last tag is a private sequence containing only empty sequence items (#487 #518)
* If the connection is closed by the host, DicomClient will keep trying to send (#472 #489)
* N-CREATE response constructor throws when request command does not contain SOP Instance UID (#484 #485)
* Cannot render YBR_FULL/PARTIAL_422 with odd number of columns (#471 #479)
* Dicom Server listener consumes large amount of memory if http request is sent to listener (#327 #509)

#### v.3.0.1 (3/06/2017)
* Add runtime directives to enable .NET Native builds for UWP (#424 #460)
* YBR_FULL_422 JPEG Process 14 SV1 compressed image incorrectly decoded (#453 #454)

#### v.3.0.0 (2/15/2017)
* DICOM Anonymizer preview (#410 #437)
* Client should not send if association rejected (#433 #434)
* Deploy error for Unity based applications on Hololens (#431 #432)
* Add method "AddOrUpdatePixelData" to the DicomDataset (#427 #430)
* Adding too many presentation contexts causes null reference exception in DicomClient.Send (#426 #429)
* Serialize to XML according to DICOM standard PS 3.19, Section A (#425)
* Invalid reference in Universal targets build file (#422 #423)
* Alpha component is zero for color images on UWP, .NET Core and Xamarin platforms (#421 #428)
* Print SCP exception due to insufficient DicomDataset.AddOrUpdate refactoring (#353 #420)
* Invalid decoding of JPEG baseline RGB images with managed JPEG codec (#417 #419)
* DicomFile.Save throwing an exception in DotNetCore for macOS (#411 #413)
* Added method GenerateUuidDerived (#408)
* Padding argument not accounted for in some IPixelData.GetMinMax implementations (#406 #414)
* Incorrect handling of padded buffer end in EvenLengthBuffer.GetByteRange (#405 #412)
* Unhandled exception after error in JPEG native decoding (#394 #399)
* DicomDataset.Get&lt;T[]&gt; on empty tag should not throw (#392 #398)
* Efilm 2.1.2 seems to send funny presentation contexts, break on PDU.read (#391 #397)
* Improved reliability in DicomClient.Send (#389 #407)
* Cannot catch exceptions while doing C-STORE if I close my network connection (#385 #390)
* Handle UN encode group lengths and missing last item delimitation tag (#378 #388)
* Invalid handling of overlay data type, description, subtype and label (#375 #382)
* Incorrect message logged when async ops are not available, but requested (#374 #381)
* Fix get object for all DicomValueElement inheritors (#367 #368)
* Handle parsing sequence items not associated with any sequence (#364 #383 #435 #436)
* System Out Of Memory Exception when saving large DICOM files (#363 #384)
* Null characters not trimmed from string values (#359 #380)
* Corrected JPEG-LS encoding and JPEG decoding for YBR images (#358 #379 #416 #418)
* Cannot override CreateCStoreReceiveStream due to private fields (#357 #386)
* DicomClient multiple C-Store request cause exception when AsyncOps is not negotiated (#356 #400)
* Enable registration of private UIDs (#355 #387)
* DICOM Parse error - Stack empty (#342)
* Invalid abort upon exception in P-Data-TF PDU processing (#341 #401)
* Sufficient image creation when Bits Allocated does not match destination type size (#340 #350)
* Some Dicom Printer refuse print requests from fo-dicom (#336)
* DicomContentItem.Children() throws exception when there are no children (#332 #333)
* Functional changes in Dataset.Add, rename of ChangeTransferSyntax (#330 #343)
* Added support for more date/time formats (#328 #352)
* Exception if Storage Commitment N-Event Report response does not contain EventID tag  (#323 #329)
* ImageDisposableBase implicit destructor missing (#322 #326)
* Dicom Response Message should be sent using the same Presentation Context in the Request (#321)
* DicomDataset.Contains(DicomTag tag) matches on object, will not find private tags (#319 #351)
* Add DICOM VR Codes as constants (#315)
* DicomClient should be able to C-STORE non-Part 10 DICOM files (#306 #307)
* Incorrect dependency in fo-dicom.Universal.nuspec (#300 #301)
* GetDateTime method does not handle missing date and time tags (#299 #302)
* Print SCP sample reports exception due to missing ActionTypeID in N-ACTION response (#298 #308)
* Red and Blue bytes swapped in color images on iOS (#290 #291)
* Support creating DS Value elements from string and IByteBuffer (#288)
* Pixel Data not null-padded to even length (#284 #286)
* Merge core and platform assemblies (#280 #283)
* ChangeTransferSyntax throws an exception (J2k 16-bit -&gt; Jpeg Lossy P 4) (#277 #281)
* Merge DicomUID partial files (#268 #270)
* Wrong description for some tags (#266 #271)
* DicomFileMetaInformation overly intrusive (#265 #285)
* Type 3 property getters in DicomFileMetaInformation throw when tag not defined (#262 #264)
* Invalid DicomDateTime output format (#261 #269)
* NLog Formatted Logging Failing (#258 #260)
* .NET Core Library Build Request (#256 #294 #296 #297 #310 #311 #325 #334)
* Adaptations for fo-dicom on Unity platform (#251 #252 #253 #255 #257 #263 #287 #289 #292 #293)
* Log4net event logging config not working with AssemblyInfo.cs XMLConfigurator (#244 #248)
* Implement SOP Class Extended Negotiation (#241 #243 #304 #305)
* DicomClient.Send DicomAssociationRejectedException not working (#239 #249)
* Dicom.Platform.rd.xml file should be included as Embedded Resource (#237 #247)
* DicomIntegerString.Get&lt;T&gt;() throws for enums and non-int value types (#231 #212 #226)
* Upgrade dictionary to latest DICOM version 2016e (#229 #233 #245 #246 #317 #318 #360 #362 #372 #373)
* Deflate Transfersyntax (#227 #259)
* Use an editorconfig-file (#216 #215)
* Upgrade to Visual Studio 2015 toolset (#214 #217)
* Limited debug info for DicomDataset (#210 #211)
* Allow specifying AbstractSyntax distinct from RequestedSOPClassUID (#208 #209)
* Separate NuGet packages for all supported platforms (#206 #207 #275 #282)
* Support more date-time parser formats (#205)
* DicomDecimalString constructor fails with decimals if CurrentCulture has decimal commas (#202 #203)
* Add VR Other Long (OL) (#201 #232)
* Improved reliability in network operations (#199 #234 #312 #314 #316 #324)
* If DicomServer already running, get instance of them (#191 #250)
* Implement JSON serialization and deserialization of DICOM objects (#182 #186)
* Open and save DicomDirectory to Stream (#181 #235)
* Implement C-GET support (#180 #309)
* Exposing network infos (ip and port) in association (#173 #225 #377)
* Consider implementing DicomDataset.Clone() as "DeepClone" (#153 #313)
* Image compression/decompression for Mono and Xamarin (#128 #279 #295)

#### v2.0.2 (2/15/2016)
* "Index was outside the bounds of the array" in PrecalculatedLUT indexer (#219 #221)
* DicomReader reads past end of file if empty private sequence is last attribute in dataset (#220 #222)
* DicomReader reads past end of file if first private sequence item is zero length (#223 #224)

#### v2.0.1 (1/22/2016)
* DICOM CP-246 not handled correctly in DicomReader (#177 #192)
* Fix for #64 breaks parsing of valid datasets (#178 #184 #194)
* Invalid VR in explicit dataset leads to 'silent' stop (#179 #196)
* DicomDictionary.UnknownTag missing new VRs OD, UC and UR (#183 #185)
* DicomPixelData.Create is broken for signed pixel data with BitsAllocated != BitsStored (#187 #189)
* CompositeByteBuffer ArgumentException (#195 #198)

#### v2.0.0 (1/14/2016)
* Removed Modality Dicom Tag in Study Request (#166)
* Checking for valid Window Center and Window Width values before using in GrayscaleRenderOptions (#161 #163)
* Initialize managers automatically via reflection (#148 #149)
* Message Command Field Priority invalid for C-ECHO and all DIMSE-N Requests (#141 #143)
* Overlay data error corrections (#110 #138 #140)
* Report status for additional presentation contexts (#137 #139)
* Extended stop parsing functionality with support e.g. for sequence depth (#136 #142)
* Handle simultaneous use of explicit sequence length and sequence delimitation item (#64 #135)
* Parse error when encapsulated pixel data appears inside sequence item (#133 #134)
* Universal Windows Platform library with networking, imaging and transcoding capability (#118 #124 #125 #126 #132)
* Improved exception reporting for NLog (#121 #122)
* MetroLog connector is Portable Class Library (#119 #120)
* Fix of concurrency bugs in DicomDictionary (#114 #115 #151 #152)
* Xamarin Android platform library with imaging cabability (#113 #117)
* Xamarin iOS platform library with imaging cabability (#111 #112)
* Portable Core and platform-specific assemblies, including basic Mono implementation (#13 #93 #94 #60 #109)
* Network abstraction layer (#86 #106 #156 #159 #160 #157 #164 #158 #165 #167 #175)
* Transcoder abstraction layer (#102 #105)
* Synchronized LogManager API with other managers (#103 #104)
* Image abstraction layer (#83 #85 #92 #101 #144 #145 #150)
* I/O abstraction layer (#69 #78 #97 #100)
* Provide Task Asynchronous Pattern (async/await) for file I/O and network operations (#65 #90 #96 #98 #99 #107 #116 #130 #131)
* Provide NullLogger for disabled logging (#89 #91)
* Improved NuGet installation procedure for codec assemblies (#87 #88 #123)
* DICOM Dump can ignore private dictionary (#84)
* API for applying color LUT on grayscale image (#79 #81 #146 #147)
* Log4Net connector and NuGet package (#76 #77)
* JPEG, JPEG-LS and JPEG2000 source code updated to latest applicable version (#74 #75)
* Reverted memory mapped file implementation for image loading (#71 #72 #73)
* MetroLog connector and NuGet package (#59 #68)

#### v1.1.0 (8/10/2015)
* Enable configuration of default encoding in the DicomDatasetReaderObserver (#54)
* DicomDataset.Add(DicomTag, ...) method does not support multi-valued LO, PN, SH and UI tags (#51)
* Explicit VR file parsing failures due to strictness (#47)
* Overlay scaling in WPF images (#46)
* Prevent non-socket related exceptions from being swallowed (#45)
* Codec loading - add logging and default the search filter wildcard (#41)
* Use memory mapped file buffer to improve large image reading (#17)
* Improved reliability in search for native codec assemblies (#14)
* Consistent handling of Get&lt;T&gt; default values (#10)
* DICOM dictionary (tags and UIDs) updated to version 2015c (#9, #44)
* UC, UR and OD value representations added (#9, #48)
* Serilog support added; NLog and Serilog loggers moved to separate assemblies (#8, #34)
* Corrected Color32.B getter (#7)
* Upgraded to .NET 4.5 and C/C++ toolset v120 (#4)
* Use UTF-8 encoding where appropriate (#2, #20, #21)
* Fixed JPEG Codec memory corruption when encoding decoding on the same process for long period (#1)

#### v1.0.38 (withdrawn)
* Fix OW swap for single byte images
* Better handling of long duration and aborted connections
* Many imported extensions and bug fixes!

#### v1.0.37 (2/19/2014)
* Add DICOM Compare tool to project
* Add support for disabling TCP Nagle algorithm
* Better handling of aborted connections
* Fix some UID values containing encoding characters
* Fix extraction of embedded overlays
* Utility methods for calculating window/level
* Use number keys to change W/L calculation mode in dump utility
* Use O key to show/hide overlays in dump utility
* Fix byte swapping for Implicit VR single byte images

#### v1.0.36 (8/6/2013)
* Fix bug sorting private tags
* Ability to add private tags to dataset
* Better handling of improperly encoded private sequences
* Fix bug adding presentation contexts from requests
* Fix typo in N-Set response handler

#### v1.0.35 (7/5/2013)
* Fix bug adding presentation contexts with Implicit Little Endian syntax
* Add option to use the remote AE Title as the logger name
* Miscellaneous improvements and fixes

#### v1.0.34 (6/27/2013)
* Fix bug returning default value for zero length elements
* Fix exception when disposing DicomDirectory
* Fix menu bug in DICOM Dump utility when changing syntax to JPEG Lossless
* Fix bug matching private DICOM tags
* Add classes for basic structured report creation
* Ability to browse multiframe images in DICOM Dump utility
* Ability to recover when parsing invalid sequences
* Ability to parse improperly encoded private sequences

#### v1.0.33 (4/28/2013)
* Add logging abstraction layer to remove runtime dependency on NLog
* Fix bug reading duplicate entries in DICOM dictionary
* Fix bug storing AT values
* Fix bug sorting private DICOM tags
* Fix bug using custom DicomWriteOptions

#### v1.0.32 (3/12/2013)
* DICOM Media example by Hesham Desouky
* Move DicomFileScanner to Dicom.Media namespace
* Add WriteToConsole logging extension method
* Increase line length of dataset logging extension methods
* Fix reading of sequences in DICOMDIR files (Hesham Desouky)
* Improve rendering performance by precalculating grayscale LUT
* Ability to render single-bit images
* Fix hash code implementation for private tags
* Miscellaneous improvements and fixes

#### v1.0.31 (1/13/2013)
* Improved portability and fewer compiler warnings (Anders Gustafsson)
* Ensure frame buffers created by codecs have even length
* Import DicomFileScanner from mDCM
* Ability to save datasets and images in DICOM Dump utility
* Ability to change tranfer syntax in DICOM Dump utility
* Fix loss of embedded overlay data during compression
* Fix rendering of big endian images
* Miscellaneous improvements and fixes

#### v1.0.30 (1/1/2013)
* Fix bug rescaling DicomImage (Mahesh Dubey)
* Add rules for matching and transforming DICOM datasets
* Miscellaneous improvements and fixes

#### v1.0.29 (12/22/2012)
* Minor modifications to facilitate library porting to Windows Store apps (Anders Gustafsson)
* Convert unit tests to use MS Unit Testing framework
* Move DICOMDIR classes back to Dicom.Media namespace
* Change DicomDirectory Open/Save methods to be consistent with DicomFile usage
* Fix bug decoding single frame from a multiframe image (Mahesh Dubey)

#### v1.0.28 (12/12/2012)
* Display exception message in DICOM Dump for image rendering errors
* Remove serialization members
* Fix bug where frame is not added to OtherWordPixelData (Mahesh Dubey)
* Fix bug where exception is not thrown for out of range frame numbers in GetFrame() (Mahesh Dubey)
* Fix bug where internal transfer syntax is not set when transcoding file (Mahesh Dubey)
* Add request/response classes for DICOM Normalized services
* Change DicomCStoreRequest constructor to use SOP Class/Instance UIDs from dataset instead of FMI
* Experimental support for DICOM directory files (Hesham Desouky)

#### v1.0.27 (10/30/2012)
* Ensure that file handles are closed after opening or saving DICOM file
* Add ability to move file pointed to by FileReference
* Fix window/level settings not being applied to rendered DicomImage
* Fix processing order of received DIMSE responses
* Process P-Data-TF PDUs on ThreadPool
* Temporary fix for rendering JPEG compressed YBR images
* Fix Async Ops window for associations where it is not negotiated
* Fix bug reading Palette Color LUT with implicit length
* Support decompression and rendering of JPEG Process 2 images
* Enable modification of Window/Level in DicomImage

#### v1.0.26 (10/19/2012)
* Advanced DIMSE logging options for DicomService base class
* Advanced configuration options for P-Data-TF PDU buffer lengths
* Fix bug where final PDV may not be written to P-Data-TF PDU
* Fix bug reading DIMSE datasets from network

#### v1.0.25 (10/18/2012)
* Fix min/max pixel value calculation for unsigned 32-bit pixel values
* Fix collection modified exception when calculating group lengths
* Better handling of null values when adding elements to dataset
* Fix default values when accessing SS/US element values (Anders Gustafsson, Cureos AB)
* Fix decoding of JPEG2000 images with signed pixel data (Mahesh Dubey)
* Ability to decompress single frame from dataset (Mahesh Dubey)
* Use ThreadPoolQueue to process related response messages in order

#### v1.0.24 (10/01/2012)
* Change the default presentation context transfer syntax acceptance behavior to prefer the SCU proposed order
* Reject all presentation contexts that have not already been accepted or rejected when sending association accept
* Add finalizers to temp file classes to catch files not deleted at application exit
* Remove Exists() method from DicomDataset (duplicates functionality of Contains())
* Extension methods for recalculating and removing group length elements
* Force calculation of group lengths when writing File Meta Info and Command datasets
* Fix exception when attempting to display ROI overlays
* Add ability to extract embedded overlays from pixel data
* Detect incorrect transfer syntax in file meta info
* Add support for reading and displaying GE Private Implicit VR Big Endian syntax

#### v1.0.23 (09/26/2012)
* Fix W/L calculation creating negative window width
* Round VOI LUT values instead of casting away fraction
* Fix bug reading signed pixel data from buffer
* Fix encoding of JPEG2000 images with signed pixel data
* Throttle queueing of PDUs to prevent out of memory errors for very large datasets
* Better management of PDU buffer memory
* Better handling for irregular specific character sets
* Support displaying images without specified photometric interpretation
* Ability to read files without preamble or file meta information (including ACR-NEMA)

#### v1.0.22 (09/25/2012)
* Add Offending Element tags to C-Move response output
* Add exception handling for C-Store requests with unparsable datasets
* Handle ObjectDisposedExceptions in network operations
* Fix transcoding between uncompressed transfer syntaxes
* Don't parse values for IS and DS elements if returning string types
* Add AMICAS private tags (AMICAS0) to private dictionary
* Add support for 32-bit pixel data (Anders Gustafsson, Cureos AB)
* Better handling of default item in Get&lt;&gt; method (Anders Gustafsson, Cureos AB)
* Support opening DicomFile from Stream (Anders Gustafsson, Cureos AB)
* Add support SIGMOID VOI LUT function
* Better handling of size and position of image display window in DICOM Dump
* Fix calculation of W/L from smallest/largest pixel value elements
* Fix viewing of images with bits allocated == 16 and bits stored == 8
* Add support for image scaling in DicomImage
* Use library to scale images before displaying in DICOM Dump
* Calculate W/L from pixel data values if no defaults are available
* Add ability to Get&lt;&gt; Int32 values from US/SS elements
* Add ability to Get&lt;&gt; DicomVR and IByteBuffer from elements
* Add ability to Get&lt;&gt; byte[] from elements
* Add ability to render basic PALETTE COLOR images
* Fix unnecessary byte swap for 8-bit pixel data stored in OW
* Add DicomFileException to allow better chance of recovery from parse errors
* Add maximum PDU length to association output
* Fix major bug in writing PDataTF PDUs; improvements in performance and memory usage
* Add ability to propose additional transfer syntaxes in C-Store request

#### v1.0.21 (09/14/2012)
* Add connection close event and socket error handlers to DicomService
* Fix C-Store SCP example's constructor not passing logger

#### v1.0.20 (09/13/2012)
* Fix exception in DicomClient when releasing association

#### v1.0.19 (09/13/2012)
* Force passing of Logger to DicomService constructor (may be null)

#### v1.0.18 (09/13/2012)
* Print Offending Element values when outputing request to log
* Add ability to pass custom logger to DicomService based classes

#### v1.0.17 (09/12/2012)
* Check overlay group before attempting to load overlay data
* Add ability to copy value column to clipboard in DICOM Dump
* Fix DicomClient linger timeout and add release timeout

#### v1.0.16 (09/11/2012)
* Fix decompression of JPEG Baseline Process 1 images
* Fix conversion of YBR to RGB in JPEG compressed images
* Add ability to handle encapsulated OW pixel data
* Better handling of grayscale images without Window/Level in dataset

#### v1.0.15 (09/06/2012)
* Add ability to store user state object in DicomService based classes
* Add ability to store user state object in DicomClient
* Fix handling of UIDs in DicomCFindRequest
* Fix comparison of private DicomTags
* Add shortcut constructor for private DicomTags
* Handle null DicomDateRange in DicomDataset.Add()
* Modality Worklist C-Find helper method

#### v1.0.14 (09/05/2012)
* Fix bug in DicomDatasetReaderObserver handling zero length Specific Character Set elements
* Fix bug in DICOM Dump when displaying zero length UIDs
* Load implementation version from assembly info

#### v1.0.13 (09/04/2012)
* Add ability for library to create and manage temp files
* User state object for DIMSE requests and responses
* Fix reading of elements with unknown dictionary VR (Justin Wake)
* Fix handling of UIDs in DicomCMoveRequest (Justin Wake)
* Add version to file meta information
* Add support for multiframe images in DicomImage

#### v1.0.12 (08/27/2012)
* Add private dictionary to assembly
* Fix parsing errors when reading private dictionaries
* Fix reading of private tags
* Miscellaneous enhancements

#### v1.0.11 (08/23/2012)
* Accept unknown transfer syntaxes
* Add ability to write DICOM dataset to string

#### v1.0.10 (08/13/2012)
* Fix bug preloading dictionary from another assembly (Mahesh Dubey)
* Add name of UID to DICOM Dump elements
* Better error handling in GetDateTime method
* Persistent temporary file remover

#### v1.0.9 (08/02/2012)
* Parsing of Attribute Tag element type
* Fix bug displaying compressed images
* Add codec libraries as references to DICOM Dump utility
* Fix bug writing private sequence lengths
* Fix stack overflow when reading datasets with lots of sequences
* Fix big endian pixel data being swapped twice

#### v1.0.7 (07/26/2012)
* Fix exception when accessing overlay data
* Fix parsing of multi-value string elements
* Add option to display image in DICOM Dump utility
* Fix C-Store request from Conquest causing exception

#### v1.0.6 (07/24/2012)
* Don't throw exception for invalid UID characters
* Allow casting of OB & UN elements to value types

#### v1.0.5 (07/22/2012)
* Bug fixes
* DICOM Dump example project

#### v1.0.4 (07/18/2012)
* Make logger instance protected in DicomService
* Lock DICOM dictionary while loading
* Throw exception if no DICOM dictionary entry is found while adding element to dataset
* Fix bug where status is not being set in DIMSE response
* Fix bug in C-Store SCP where file is inaccessible
* Add C-Store SCP example project

#### v1.0.3 (07/11/2012)
* Fix parsing of explicit length sequences

#### v1.0.2 (07/07/2012)
* Image rendering
* Don't create offset table for datasets over 4Gb
* Regenerate dictionary and tags to include grouped elements such as overlays
* Fix bug in ByteBufferEnumerator

#### v1.0.1 (06/22/2012)
* Initial public release<|MERGE_RESOLUTION|>--- conflicted
+++ resolved
@@ -1,10 +1,6 @@
 #### v.4.0.4 (TBD)
-<<<<<<< HEAD
 * New feature: asynchronous counterparts to IDicomCEchoProvider, IDicomCFindProvider, IDicomCStoreProvider, IDicomCMoveProvider, IDicomCGetProvider and IDicomNServiceProvider
-=======
 * Bug fix: Prevent SSL handshake freeze from blocking the TCP listener (#923)
-
->>>>>>> dea48879
 
 #### v.4.0.3 (9/21/2019)
 * Bug fix: Exception when adding an element of VR UR/UT/LT/ST with empty value (#915)
