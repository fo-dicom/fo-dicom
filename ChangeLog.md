--- conflicted
+++ resolved
@@ -7,14 +7,10 @@
 * Implementation of IImage with ImageSharp, which is pure managed and can be used on any operation system. (#693)
 * Add link to wiki entry in DicomCodecException (#948)
 * Bug fix: DicomDataset.TryGetString throws if the element is an empty number-based element (#932)
-<<<<<<< HEAD
 * Bug fix: Some continuations in the new DicomClient were not properly marked with ConfigureAwait, which could cause trouble
-=======
 * Bug fix: VOI LUT was not applied correctly (#949)
 * Add ReferencedFilmSessionSequence in N-Create message of BasicFilmBox (#967)
 * Bug fix: Exception when cloning to Jpeg Process2_4 when parameters are set to null.
-
->>>>>>> 74916006
 
 #### v.4.0.3 (9/21/2019)
 * Bug fix: Exception when adding an element of VR UR/UT/LT/ST with empty value (#915)
