#### 5.1.0 (TBD)
* Fix reading of DICOM files with extra tags in File Meta Information (#1376)
* Allow accessing person name components for empty items (#1405)
* Fix sending more DICOM requests over an existing association where a request previously timed out (#1396)
* Improve throughput of DicomClient when more requests are added mid-flight (#1396)
* Fix race-condition where Dicom clients could be accepted for connection before the server was fully configured (#1398)
* Fix overwriting of Lossy Compression ratio tag (#1400)
* Fix DicomClientFactory logger name (#1429)
* Fix DicomJsonConverter deserialization to handle invalid private creator item (#1445)
* Improve performance and reduce memory usage when opening DICOM files (#1414)
* Fix rendering of XA/XRF images that include a modality LUT sequence (#1442)
* Fix incorrect conversion of some decimal strings (#1454)
* Disabled dataset validation on `DicomFile.Clone()` (#1465)
* Fix reading of Confidentiality Profile Attributes from standard (led to missing Clean Graphics option) (#1212) 
* **Breaking change**: Updated DICOM Dictionary to 2022d. Several DicomTag constant names changed to singular name from plural form (#1469)
* Added support for DICOM supplement 225, Multi-Fragment video transfer syntax (#1469)
<<<<<<< HEAD
* Added support for rendering native icon image stored within encapsulated sop instance (#1483)
=======
* Added property to omit adding the default Implicit VR Little Endian transfer syntax for CStoreRequest (#1475)
>>>>>>> 344d5367

#### 5.0.3 (2022-05-23)
* **Breaking change**: subclasses of DicomService will have to pass an instance of DicomServiceDependencies along to the DicomService base constructor. This replaces the old LogManager / NetworkManager / TranscoderManager dependencies. (Implemented in the context of #1291)
* **Breaking change**: subclasses of DicomServer will have to pass an instance of DicomServerDependencies along to the DicomServer base constructor. This replaces the old NetworkManager / LogManager dependencies. (Implemented in the context of #1291)
* **Breaking change**: DicomClient no longer has a NetworkManager, LogManager or TranscoderManager, these are to be configured via dependency injection. (Implemented in the context of #1144)
* Update to DICOM Standard 2022b
* Added option `numberSerializationMode` to `JsonDicomConverter` that allows different modes for serializing DS/IS/UV/SV DICOM items, including handling of invalid values (#1354 & #1362)
* Added an extension to get a DateTimeOffset respecting the timezone info in the dataset (#1310)
* Fixed bug where anonymization threw an exception if a DicomTag of VR UI contained no value (#1308)
* Catch exception in logmessage, to avoid making the application crash because of logging (#1288)
* Fixed StreamByteBuffer to read an internally buffered stream completely (#1313)
* Optimize performance and reduce memory allocations in network layer (#1291)
* Fixed bug where disposal of DicomService could throw an exception if the buffered write stream still had content (#1319)
* Improve handling of dropped connections (#1332)
* Add new API for expert DICOM client connections/associations. This new API gives full control over the connection, association and requests when sending DICOM requests (#1144)
* Rewrite "DicomClient" based on the new advanced API. The state based implementation is gone. The public API has remained the same. (#1144)
* Ignore empty VOI LUT and Modality LUT Sequence (#1369)
* Validate calling AE and called AE length when creating a DicomClient (#1323)
* Improve handling of WSI creation: faster offset table calucation and a naming of temp files to allow more than 64.000.
* Change: DicomAnonymizer private fields and methods changed to protected so they can be used in subclasses, made instance methods virtual so they can be overridden in subclasses
* Fix VR's SV and UV VR Length field (#1386)

#### 5.0.2 (2022-01-11)
* Update to DICOM Standard 2021e
* Fix issue where opening a DICOM file from a stream writes too much data when saving it again (#1264)
* Add possibility to read from streams without `Seek` like `BrowserFileStream` (#1218)
* Add method to convert an array of DicomDatasets into a json string (#1271)
* Improved bilinear interpolation
* Fix issue where sending a deflated DICOM file via C-STORE was sent inflated, causing errors (#1283) 
* Optimize performance and reduce memory allocations in network layer (#1267 and #1273)
* Enhance Association Request Timeout (#1284)
* Do not change target encoding for strings that are not encoded (#1301)

#### 5.0.1 (2021-11-11)

* Add generated API documentation for versions 4 and 5
* Fix IO Exception with >2GB images (#1148)
* Bug fix: Correct Source PDU Field in Association Abort Request (#984)
* Bug fix: Correct Person Name VR Json model (#1235)
* Vulnerability fix: Use secure version of `System.Text.Encodings.Web` package (#1223) 
* Change: `DicomFile.Open` now throws a `DicomFileException` if the file size is less than 132 bytes (#641)
* Add XML documentation to nuget package
* Change: Trying to add a DICOM element with invalid group ID to DICOM meta information now throws `DicomDataException` (#750)
* Bug fix: Prevent DicomJsonConverter from consuming root end object token (#1251)
* Add missing handling of UV, SV and OV in DicomDatasetReaderObserver.OnElement
* Drastically reduce memory consumption when saving a DICOM file
* Fix rendering of single color image

#### 5.0.0 (2021-09-13)

* Update to DICOM Standard 2021b (#1189)
* New helper classes to build up a volume from a stack and calculate stacks/slices out of this volume in arbitrary orientation
* Optional parameter in DicomFile.Open methods to define the limit of large object size (#958)
* Add initial support for code extensions (#43)
* Add possibility to register additional encodings via `DicomEncoding.RegisterEncoding()` 
* Do not validate VM for VRs OF, OL and OV (#1186)
* Add possibility to add values for the VRs UV, SV and OV
* Log warning messages on decoding errors (#1200)
* Bug fix: Anonymizer not parsing items in sequences (#1202)
* Fix anonymization of string values in private tags with VR UN

#### 5.0.0-alpha5 (2021-05-25)

* Add missing properties to IDicomClient interface (#1171)
* Fix unintended breaking change, where StringValue of tags with length 0 returned null, but should return string.empty.
* Be more tolerant to recognize Encoding by ignoring the difference of underscore and space.
* JsonDicom supports some VRs as number as well as as string. (#1161)
* Fix anonymizing private tags with explicit transfer syntax (#1181)
* Internal calculation of pixel values are done as double instead of int to avoid consequential errors when calculating (#1153)
* Fix: DicomDirectory did throw exception on calling constructor with no parameters (#1176)

#### 5.0.0-alpha4 (2021-03-01)

* Bug fix: No DICOM charset found for GB18030 in .NET Core (#1125)
* NLogManager constructor should be public (#1136)
* Update to DICOM Standard 2020e (#1132)
* Use Color32 instead of System.Drawing.Color (#1140)
* FrameGeometry is enhanced so that it also works for DX, CR or MG images. (#1138)
* DicomServerFactory missed the method overload to pass the userState object
* Private Creator UN tags are converted to LO (#1146)
* Bug fix: Ensure timeout detection can never stop prematurely
* Fix parsing of datasets with a final SequenceDelimiterItem at the end. (#1157)


#### 5.0.0-alpha3 and prior (2020-11-01)

##### Changes:

* There is only one library built in NetStandard 2.0 *fo-dicom.core*.*
* Use `Microsoft.Extensions.DependencyInjection`. There is an extension method to `IServiceCollection.AddDefaultDicomServices()` to add all default implementations for the required interfaces.
  * *IFileReferenceFactory:* creates a `IFileReference` instance. Is used internally whenever a Reference to a file is created.
  * *IImageManager:* creates a `IImage` instance. Default is `RawImageManager`, that returns a byte array. call  `IServiceCollection.UseImageManager<MyImageManager>()` to register an other implementation.
  * *ITranscoderManager:* manages the codecs, used by `DicomTranscoder`. Call `IServiceCollection.useTranscoderManager<MyTranscoderManager>()` to register an other implementation.
  * *ILogManager:* creates a concrete implementation of `ILogger`.
  * *INetworkManager:* creates a listner, opens streams or checks connection status.
  * *IDicomClientFactory:* is responsible to return an `IDicomClient` instance. This may be a new instance everytime or a reused instance per host or whateever.
  * *IDicomServerFactory:* creates server instances, manages available ports, etc.
* If there is no DI container provided, fo-dicom creates its own internally. To configure it, call `new DicomSetupBuilder().RegisterServices(s => ...).Build();`
  There are extension methods for this DicomSetupBuilder like `.SkipValidation()` or `SetDicomServiceLogging(logDataPdus, log DimseDataset)`.
  The new interface `IServiceProviderHost` manages, if there is an internal ServiceProvider or if to use a given Asp.Net Service Provider.
* DicomServer uses DI to create the instances of your `DicomService`. You can use constructor injection there.
* Make server providers asynchronous
* A new class `DicomClientOptions` holds all the options of a DicomClient to be passed instead of the huge list of parameters.
* `DicomServerRegistration` manages the started servers per IP/Port.
* Some little memory consumption emprovements in IByteBuffer classes.
* new methods in `IByteBuffer` to directly manipulate/use the data instead of copying it around multiple times.
* Include Json serialization/deserialization directly into *fo-dicom.core* based on `System.Text.Json`.
* Text encoding is now handled when a string is written into a network- or file-stream.
* Switch to IAsyncEnumerator using Microsoft.Bcl.AsyncInterfaces. LanguageVersion is set to 8.0. 
* internal: SCU now sends two presentation context per CStoreRequest: one with the original TS and one with the additional and the mandatory ImplicitLittleEndian. So the chance is higher to send the file without conversion. (#1048)
* Optimize DicomTag.GetHashCode()
* Bug fix: Prevent special characters in association requests from crashing Fellow Oak DICOM (#1104)
* Make DicomService more memory efficient. Use existing streams in PDU and do not create new Memorystreams for every PDU. (#1091)

##### Breaking changes:

* namespace changed from `Dicom` to `FellowOakDicom`
* `IOManager` is removed. Instead of calling `IOManager.CreateFileReference(path)` now directly create a new instance `new Filereference(path)`. The same is true for `DirecotryReference`.
* In general: all *Manager classes with their static `.SetImplementation` initializers have been replaced by Dependency Injection.
* By default there is only `RawImageManager` implementation for `IImageManager`. To have `WinFormsImageManager` or `WPFImageManager` you have to reference the package *fo-dicom.Imaging.Desktop*. To use `ImageSharpImageManager` you have to reference *fo-dicom.Imaging.ImageSharp*.
* There are only asynchronous server provider interfaces. All synchronous methods have been replaced by asynchronous.
* Instances of `DicomClient` and `DicomServer` are not created directly, but via a `DicomClientFactory` or a `DicomServerFactory`.
  If you are in a "DI-Environment" like Asp.Net, then inject a `IDicomClientFactory` instance and use this to create a DicomClient. otherwise call `DicomClientFactory.CreateDicomClient(...)`.  This is a wrapper around accessing the internal DI container , getting the registered IDicomClientFactory and then calling this. So this is more overhead.
* DicomServiceOptions cannot be passed as parameter to DicomServer constructor/factory any more, but the values of options have to be set to the created instance of DicomServer.
* Classes `DicomFileReader`, `DicomReader`, `DicomReaderCallbackObserver` etc are now internal instead of public, because the resulting Datasets are wrong/inconsistent and need further changes. Therefore its usage is dangerous for users. (#823)
* Removed obsolete methods/classes/properties
  * `DicomValidation.AutoValidation`: Call `DicomSetupBuilder.SkipValidation()` instead.
  * `Dicom.Network.DicomClient`: use `FellowOakDicom.Network.Client.DicomClient` instead.
  * `Dicom.Network.IDicomServiceUser`: use `IDicomClientConnection` instead.
  * `ChangeTransferSyntax(..)` extension methods for `DicomFile` and `DicomDataset`: use the method `Clone(..)` instead.
  * `DicomDataset.Get<T>`: use `GetValue`, `GetValues`, `GetSingleValue` or `GetSequence` instead.
  * `DicomDataset.AddOrUpdatePixelData`:  use `DicomPixelData.AddFrame(IByteBuffer)` to add pixel data to underlying dataset.
  * `DicomUID.Generate(name)`: use `DicomUID.Generate()` instead.
  * `DicomUID.IsValid(uid)`: use `DicomUID.IsValidUid(uid)` instead.
  * `DicomUIDGenerator.Generate()` and `DicomUIDGenerator.GenerateNew()`: use `DicomUIDGenerator.GenerateDerivedFromUUID()`
  * `DicomImage.Dataset`, `DicomImage.PixelData` and `DicomImage.PhotometricInterpretation`: do not load the DicomImage directly from filename if you also need access to the dataset, but load the DicomDataset from file first and then construct the DicomImage from this loaded DicomDataset. Then you can access both.
* DicomStringElement and derived classes do not have the "encoding" parameter in constructor, that takes a string-value
* DicomDataset.Add(OrUpdate) does not take an "encoding" parameter any more, instead the DicomDataset has a property `TextEncodings`, that is applied to all string-based tags.
* in update to DICOM2020e the keywords, that are provided by Nema, are used. therefore some DicomUID-Names changed.

   <|MERGE_RESOLUTION|>--- conflicted
+++ resolved
@@ -14,11 +14,8 @@
 * Fix reading of Confidentiality Profile Attributes from standard (led to missing Clean Graphics option) (#1212) 
 * **Breaking change**: Updated DICOM Dictionary to 2022d. Several DicomTag constant names changed to singular name from plural form (#1469)
 * Added support for DICOM supplement 225, Multi-Fragment video transfer syntax (#1469)
-<<<<<<< HEAD
 * Added support for rendering native icon image stored within encapsulated sop instance (#1483)
-=======
 * Added property to omit adding the default Implicit VR Little Endian transfer syntax for CStoreRequest (#1475)
->>>>>>> 344d5367
 
 #### 5.0.3 (2022-05-23)
 * **Breaking change**: subclasses of DicomService will have to pass an instance of DicomServiceDependencies along to the DicomService base constructor. This replaces the old LogManager / NetworkManager / TranscoderManager dependencies. (Implemented in the context of #1291)
