--- conflicted
+++ resolved
@@ -12,13 +12,10 @@
 * Add the possibility to configure TCP buffer sizes (#1564)
 * Fix incorrect values returned from `DicomEncoding.GetCharset()` (#1624)
 * Tolerate `Specific Character Set` values misspelled as "ISO-IR ###" additionally to "ISO IR ###"
-<<<<<<< HEAD
-* Prevent adding duplicate presentation contexts to an association request (#1596)
-=======
 * Fix issue where reading a DICOM file with large pixel data (> 2 GB) did not work (#1453)
->>>>>>> 7c0e24a5
 * Fix issue where a DICOM server could stop accepting incoming connections if MaxClientsAllowed is configured and one or more connections never close (#1468)
 * Fix issue where a DICOM server could leak memory when one or more connections never close (#1594)
+* Prevent adding duplicate presentation contexts to an association request (#1596)
 
 #### 5.1.1 (2023-05-29)
 * Fix issue where DicomClient did not send requests when Async Ops Invoked was zero (#1597)
