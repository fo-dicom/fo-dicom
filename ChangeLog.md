--- conflicted
+++ resolved
@@ -1,10 +1,7 @@
 #### v1.0.34
 * Fix bug returning default value for zero length elements
-<<<<<<< HEAD
-=======
 * Fix exception when disposing DicomDirectory
 * Fix menu bug in DICOM Dump utility when changing syntax to JPEG Lossless
->>>>>>> 059753b8
 
 #### v1.0.33 (4/28/2013)
 * Add logging abstraction layer to remove runtime dependency on NLog
