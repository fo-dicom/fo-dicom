### 5.1.2 (TBD)
* Fix issue where extracting a string from a DICOM dataset could return null if the tag was present but empty
<<<<<<< HEAD
* Fix incorrect values returned from `DicomEncoding.GetCharset()` (#1624)
* Tolerate `Specific Character Set` values misspelled as "ISO-IR ###" additionally
  to "ISO IR ###"
=======
* Immediately throw an exception if DICOM server synchronously fails to start (#1562)
* Fix issue where stopping a DICOM server left the unused services cleanup task running (#1562)
>>>>>>> 58efbadc

#### 5.1.1 (2023-05-29)
* Fix issue where DicomClient did not send requests when Async Ops Invoked was zero (#1597)

#### 5.1.0 (2023-05-21)
* **Breaking change**: Switch to Microsoft.Extensions.Logging, replacing FellowOakDicom.Log.ILogger and FellowOakDicom.Log.ILogManager. These are old interfaces are still supported, but they are now marked as obsolete
* **Breaking change**: Updated DICOM Dictionary to 2023b. Several DicomTag constant names changed to singular name from plural form (#1469)
* Fix Truncating UIDs during Dimse and PDU logging (#1505)
* **Breaking change**: DicomServer factories methods take an instance of ITlsAcceptor instead of a certificate name in case of Tls connection.
* Add the possibility to use some certain client certificate for Tls connections.
* New interfaces ITlsAcceptor and ITlsInitiator give more freedom in handling Tls connections.
* Cache file length in FileByteSource to improve parse speed (#1493)
* Fix reading of DICOM files with extra tags in File Meta Information (#1376)
* Allow accessing person name components for empty items (#1405)
* Fix sending more DICOM requests over an existing association where a request previously timed out (#1396)
* Improve throughput of DicomClient when more requests are added mid-flight (#1396)
* Fix race-condition where Dicom clients could be accepted for connection before the server was fully configured (#1398)
* Fix overwriting of Lossy Compression ratio tag (#1400)
* Fix DicomClientFactory logger name (#1429)
* Fix DicomJsonConverter deserialization to handle invalid private creator item (#1445)
* Improve performance and reduce memory usage when opening DICOM files (#1414)
* Fix rendering of XA/XRF images that include a modality LUT sequence (#1442)
* Fix incorrect conversion of some decimal strings (#1454)
* Disabled dataset validation on `DicomFile.Clone()` (#1465)
* Fix reading of Confidentiality Profile Attributes from standard (led to missing Clean Graphics option) (#1212)
* Added support for DICOM supplement 225, Multi-Fragment video transfer syntax (#1469)
* Added support for rendering native icon image stored within encapsulated sop instance (#1483)
* Added property to omit adding the default Implicit VR Little Endian transfer syntax for CStoreRequest (#1475)
* Fix blanking of ValueElements in the anonymizer (#1491)
* Throw error when adding private dicom tag without explicit VR (#1462)
* Fix incorrect JSON conversion of inline binaries (#1487)
* Update VR=UI validation to reject empty component (#1509)
* Fix GetDateTimeOffset with default offset from date/time (#1511)
* Fix even length in pixel data by adding payload (#1019)
* Use CommunityToolkit.HighPerformance (#1473)
* Fix JsonDicomConverter number serialization mode 'PreferablyAsNumber' to handle integers greater than int.MaxValue or lesser than int.MinValue (#1521)
* Fixed missing logging of RemoteHost and RemoteIP in SCU (#1518)
* Added null check for EscapeXml in DicomXML (#1392)
* Added private tags from Varian official DICOM Conformance Statements (#1556)
* Fix handling of negative overlay origin (#1559)
* Add better logging for inbound connections (#1561)
* Added User Identity Negotiation support (#1110)

#### 5.0.3 (2022-05-23)
* **Breaking change**: subclasses of DicomService will have to pass an instance of DicomServiceDependencies along to the DicomService base constructor. This replaces the old LogManager / NetworkManager / TranscoderManager dependencies. (Implemented in the context of #1291)
* **Breaking change**: subclasses of DicomServer will have to pass an instance of DicomServerDependencies along to the DicomServer base constructor. This replaces the old NetworkManager / LogManager dependencies. (Implemented in the context of #1291)
* **Breaking change**: DicomClient no longer has a NetworkManager, LogManager or TranscoderManager, these are to be configured via dependency injection. (Implemented in the context of #1144)
* Update to DICOM Standard 2022b
* Added option `numberSerializationMode` to `JsonDicomConverter` that allows different modes for serializing DS/IS/UV/SV DICOM items, including handling of invalid values (#1354 & #1362)
* Added an extension to get a DateTimeOffset respecting the timezone info in the dataset (#1310)
* Fixed bug where anonymization threw an exception if a DicomTag of VR UI contained no value (#1308)
* Catch exception in logmessage, to avoid making the application crash because of logging (#1288)
* Fixed StreamByteBuffer to read an internally buffered stream completely (#1313)
* Optimize performance and reduce memory allocations in network layer (#1291)
* Fixed bug where disposal of DicomService could throw an exception if the buffered write stream still had content (#1319)
* Improve handling of dropped connections (#1332)
* Add new API for expert DICOM client connections/associations. This new API gives full control over the connection, association and requests when sending DICOM requests (#1144)
* Rewrite "DicomClient" based on the new advanced API. The state based implementation is gone. The public API has remained the same. (#1144)
* Ignore empty VOI LUT and Modality LUT Sequence (#1369)
* Validate calling AE and called AE length when creating a DicomClient (#1323)
* Improve handling of WSI creation: faster offset table calucation and a naming of temp files to allow more than 64.000.
* Change: DicomAnonymizer private fields and methods changed to protected so they can be used in subclasses, made instance methods virtual so they can be overridden in subclasses
* Fix VR's SV and UV VR Length field (#1386)

#### 5.0.2 (2022-01-11)
* Update to DICOM Standard 2021e
* Fix issue where opening a DICOM file from a stream writes too much data when saving it again (#1264)
* Add possibility to read from streams without `Seek` like `BrowserFileStream` (#1218)
* Add method to convert an array of DicomDatasets into a json string (#1271)
* Improved bilinear interpolation
* Fix issue where sending a deflated DICOM file via C-STORE was sent inflated, causing errors (#1283)
* Optimize performance and reduce memory allocations in network layer (#1267 and #1273)
* Enhance Association Request Timeout (#1284)
* Do not change target encoding for strings that are not encoded (#1301)

#### 5.0.1 (2021-11-11)

* Add generated API documentation for versions 4 and 5
* Fix IO Exception with >2GB images (#1148)
* Bug fix: Correct Source PDU Field in Association Abort Request (#984)
* Bug fix: Correct Person Name VR Json model (#1235)
* Vulnerability fix: Use secure version of `System.Text.Encodings.Web` package (#1223)
* Change: `DicomFile.Open` now throws a `DicomFileException` if the file size is less than 132 bytes (#641)
* Add XML documentation to nuget package
* Change: Trying to add a DICOM element with invalid group ID to DICOM meta information now throws `DicomDataException` (#750)
* Bug fix: Prevent DicomJsonConverter from consuming root end object token (#1251)
* Add missing handling of UV, SV and OV in DicomDatasetReaderObserver.OnElement
* Drastically reduce memory consumption when saving a DICOM file
* Fix rendering of single color image

#### 5.0.0 (2021-09-13)

* Update to DICOM Standard 2021b (#1189)
* New helper classes to build up a volume from a stack and calculate stacks/slices out of this volume in arbitrary orientation
* Optional parameter in DicomFile.Open methods to define the limit of large object size (#958)
* Add initial support for code extensions (#43)
* Add possibility to register additional encodings via `DicomEncoding.RegisterEncoding()`
* Do not validate VM for VRs OF, OL and OV (#1186)
* Add possibility to add values for the VRs UV, SV and OV
* Log warning messages on decoding errors (#1200)
* Bug fix: Anonymizer not parsing items in sequences (#1202)
* Fix anonymization of string values in private tags with VR UN

#### 5.0.0-alpha5 (2021-05-25)

* Add missing properties to IDicomClient interface (#1171)
* Fix unintended breaking change, where StringValue of tags with length 0 returned null, but should return string.empty.
* Be more tolerant to recognize Encoding by ignoring the difference of underscore and space.
* JsonDicom supports some VRs as number as well as as string. (#1161)
* Fix anonymizing private tags with explicit transfer syntax (#1181)
* Internal calculation of pixel values are done as double instead of int to avoid consequential errors when calculating (#1153)
* Fix: DicomDirectory did throw exception on calling constructor with no parameters (#1176)

#### 5.0.0-alpha4 (2021-03-01)

* Bug fix: No DICOM charset found for GB18030 in .NET Core (#1125)
* NLogManager constructor should be public (#1136)
* Update to DICOM Standard 2020e (#1132)
* Use Color32 instead of System.Drawing.Color (#1140)
* FrameGeometry is enhanced so that it also works for DX, CR or MG images. (#1138)
* DicomServerFactory missed the method overload to pass the userState object
* Private Creator UN tags are converted to LO (#1146)
* Bug fix: Ensure timeout detection can never stop prematurely
* Fix parsing of datasets with a final SequenceDelimiterItem at the end. (#1157)


#### 5.0.0-alpha3 and prior (2020-11-01)

##### Changes:

* There is only one library built in NetStandard 2.0 *fo-dicom.core*.*
* Use `Microsoft.Extensions.DependencyInjection`. There is an extension method to `IServiceCollection.AddDefaultDicomServices()` to add all default implementations for the required interfaces.
  * *IFileReferenceFactory:* creates a `IFileReference` instance. Is used internally whenever a Reference to a file is created.
  * *IImageManager:* creates a `IImage` instance. Default is `RawImageManager`, that returns a byte array. call  `IServiceCollection.UseImageManager<MyImageManager>()` to register an other implementation.
  * *ITranscoderManager:* manages the codecs, used by `DicomTranscoder`. Call `IServiceCollection.useTranscoderManager<MyTranscoderManager>()` to register an other implementation.
  * *ILogManager:* creates a concrete implementation of `ILogger`.
  * *INetworkManager:* creates a listner, opens streams or checks connection status.
  * *IDicomClientFactory:* is responsible to return an `IDicomClient` instance. This may be a new instance everytime or a reused instance per host or whateever.
  * *IDicomServerFactory:* creates server instances, manages available ports, etc.
* If there is no DI container provided, fo-dicom creates its own internally. To configure it, call `new DicomSetupBuilder().RegisterServices(s => ...).Build();`
  There are extension methods for this DicomSetupBuilder like `.SkipValidation()` or `SetDicomServiceLogging(logDataPdus, log DimseDataset)`.
  The new interface `IServiceProviderHost` manages, if there is an internal ServiceProvider or if to use a given Asp.Net Service Provider.
* DicomServer uses DI to create the instances of your `DicomService`. You can use constructor injection there.
* Make server providers asynchronous
* A new class `DicomClientOptions` holds all the options of a DicomClient to be passed instead of the huge list of parameters.
* `DicomServerRegistration` manages the started servers per IP/Port.
* Some little memory consumption emprovements in IByteBuffer classes.
* new methods in `IByteBuffer` to directly manipulate/use the data instead of copying it around multiple times.
* Include Json serialization/deserialization directly into *fo-dicom.core* based on `System.Text.Json`.
* Text encoding is now handled when a string is written into a network- or file-stream.
* Switch to IAsyncEnumerator using Microsoft.Bcl.AsyncInterfaces. LanguageVersion is set to 8.0.
* internal: SCU now sends two presentation context per CStoreRequest: one with the original TS and one with the additional and the mandatory ImplicitLittleEndian. So the chance is higher to send the file without conversion. (#1048)
* Optimize DicomTag.GetHashCode()
* Bug fix: Prevent special characters in association requests from crashing Fellow Oak DICOM (#1104)
* Make DicomService more memory efficient. Use existing streams in PDU and do not create new Memorystreams for every PDU. (#1091)

##### Breaking changes:

* namespace changed from `Dicom` to `FellowOakDicom`
* `IOManager` is removed. Instead of calling `IOManager.CreateFileReference(path)` now directly create a new instance `new Filereference(path)`. The same is true for `DirecotryReference`.
* In general: all *Manager classes with their static `.SetImplementation` initializers have been replaced by Dependency Injection.
* By default there is only `RawImageManager` implementation for `IImageManager`. To have `WinFormsImageManager` or `WPFImageManager` you have to reference the package *fo-dicom.Imaging.Desktop*. To use `ImageSharpImageManager` you have to reference *fo-dicom.Imaging.ImageSharp*.
* There are only asynchronous server provider interfaces. All synchronous methods have been replaced by asynchronous.
* Instances of `DicomClient` and `DicomServer` are not created directly, but via a `DicomClientFactory` or a `DicomServerFactory`.
  If you are in a "DI-Environment" like Asp.Net, then inject a `IDicomClientFactory` instance and use this to create a DicomClient. otherwise call `DicomClientFactory.CreateDicomClient(...)`.  This is a wrapper around accessing the internal DI container , getting the registered IDicomClientFactory and then calling this. So this is more overhead.
* DicomServiceOptions cannot be passed as parameter to DicomServer constructor/factory any more, but the values of options have to be set to the created instance of DicomServer.
* Classes `DicomFileReader`, `DicomReader`, `DicomReaderCallbackObserver` etc are now internal instead of public, because the resulting Datasets are wrong/inconsistent and need further changes. Therefore its usage is dangerous for users. (#823)
* Removed obsolete methods/classes/properties
  * `DicomValidation.AutoValidation`: Call `DicomSetupBuilder.SkipValidation()` instead.
  * `Dicom.Network.DicomClient`: use `FellowOakDicom.Network.Client.DicomClient` instead.
  * `Dicom.Network.IDicomServiceUser`: use `IDicomClientConnection` instead.
  * `ChangeTransferSyntax(..)` extension methods for `DicomFile` and `DicomDataset`: use the method `Clone(..)` instead.
  * `DicomDataset.Get<T>`: use `GetValue`, `GetValues`, `GetSingleValue` or `GetSequence` instead.
  * `DicomDataset.AddOrUpdatePixelData`:  use `DicomPixelData.AddFrame(IByteBuffer)` to add pixel data to underlying dataset.
  * `DicomUID.Generate(name)`: use `DicomUID.Generate()` instead.
  * `DicomUID.IsValid(uid)`: use `DicomUID.IsValidUid(uid)` instead.
  * `DicomUIDGenerator.Generate()` and `DicomUIDGenerator.GenerateNew()`: use `DicomUIDGenerator.GenerateDerivedFromUUID()`
  * `DicomImage.Dataset`, `DicomImage.PixelData` and `DicomImage.PhotometricInterpretation`: do not load the DicomImage directly from filename if you also need access to the dataset, but load the DicomDataset from file first and then construct the DicomImage from this loaded DicomDataset. Then you can access both.
* DicomStringElement and derived classes do not have the "encoding" parameter in constructor, that takes a string-value
* DicomDataset.Add(OrUpdate) does not take an "encoding" parameter any more, instead the DicomDataset has a property `TextEncodings`, that is applied to all string-based tags.
* in update to DICOM2020e the keywords, that are provided by Nema, are used. therefore some DicomUID-Names changed.

<|MERGE_RESOLUTION|>--- conflicted
+++ resolved
@@ -1,13 +1,9 @@
 ### 5.1.2 (TBD)
 * Fix issue where extracting a string from a DICOM dataset could return null if the tag was present but empty
-<<<<<<< HEAD
-* Fix incorrect values returned from `DicomEncoding.GetCharset()` (#1624)
-* Tolerate `Specific Character Set` values misspelled as "ISO-IR ###" additionally
-  to "ISO IR ###"
-=======
 * Immediately throw an exception if DICOM server synchronously fails to start (#1562)
 * Fix issue where stopping a DICOM server left the unused services cleanup task running (#1562)
->>>>>>> 58efbadc
+* Fix incorrect values returned from `DicomEncoding.GetCharset()` (#1624)
+* Tolerate `Specific Character Set` values misspelled as "ISO-IR ###" additionally to "ISO IR ###"
 
 #### 5.1.1 (2023-05-29)
 * Fix issue where DicomClient did not send requests when Async Ops Invoked was zero (#1597)
