--- conflicted
+++ resolved
@@ -1,8 +1,3 @@
-<<<<<<< HEAD
-#### 5.1.1 (TBD)
-            
-* Prevent adding duplicate presentation contexts to an association request (#1596)
-=======
 ### 5.1.2 (TBD)
 * fo-dicom.Imaging.Desktop supports net6.0-windows and net7.0-windows targets (#1318)
 * FO-DICOM.Tests target net6.0-windows and net7.0-windows and test WPF/WinForms images.
@@ -13,10 +8,10 @@
 * Immediately throw an exception if DICOM server synchronously fails to start (#1562)
 * Fix issue where stopping a DICOM server left the unused services cleanup task running (#1562)
 * Add the possibility to configure TCP buffer sizes (#1564)
+* Prevent adding duplicate presentation contexts to an association request (#1596)
 
 #### 5.1.1 (2023-05-29)
 * Fix issue where DicomClient did not send requests when Async Ops Invoked was zero (#1597)
->>>>>>> 70085426
 
 #### 5.1.0 (2023-05-21)
 * **Breaking change**: Switch to Microsoft.Extensions.Logging, replacing FellowOakDicom.Log.ILogger and FellowOakDicom.Log.ILogManager. These are old interfaces are still supported, but they are now marked as obsolete
