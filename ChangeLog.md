--- conflicted
+++ resolved
@@ -6,13 +6,11 @@
 * Bug fix: Exception when anonymizing private tags, where the value representation is not known.
 * Implementation of IImage with ImageSharp, which is pure managed and can be used on any operation system. (#693)
 * Add link to wiki entry in DicomCodecException (#948)
-<<<<<<< HEAD
-* Bug fix: Exception when cloning to Jpeg Process2_4 when parameters are set to null.
-=======
 * Bug fix: DicomDataset.TryGetString throws if the element is an empty number-based element (#932)
 * Bug fix: VOI LUT was not applied correctly (#949)
 * Add ReferencedFilmSessionSequence in N-Create message of BasicFilmBox (#967)
->>>>>>> c89c197c
+* Bug fix: Exception when cloning to Jpeg Process2_4 when parameters are set to null.
+
 
 #### v.4.0.3 (9/21/2019)
 * Bug fix: Exception when adding an element of VR UR/UT/LT/ST with empty value (#915)
