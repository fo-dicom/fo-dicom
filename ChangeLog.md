<<<<<<< HEAD
#### 5.0.4 (TBD)
* **Breaking change**: Switch to Microsoft.Extensions.Logging, replacing FellowOakDicom.Log.ILogger and FellowOakDicom.Log.ILogManager. These are old interfaces are still supported, but they have moved to the `FellowOakDicom.Log.Obsolete` namespace and are now marked as obsolete
=======
#### 5.1.0 (TBD)
>>>>>>> a4966ca2
* Fix reading of DICOM files with extra tags in File Meta Information (#1376)
* Allow accessing person name components for empty items (#1405)
* Fix sending more DICOM requests over an existing association where a request previously timed out (#1396)
* Improve throughput of DicomClient when more requests are added mid-flight (#1396)
* Fix race-condition where Dicom clients could be accepted for connection before the server was fully configured (#1398)
* Fix overwriting of Lossy Compression ratio tag (#1400)
* Fix DicomClientFactory logger name (#1429)
* Fix DicomJsonConverter deserialization to handle invalid private creator item (#1445)
* Improve performance and reduce memory usage when opening DICOM files (#1414)
* Fix rendering of XA/XRF images that include a modality LUT sequence (#1442)
* Fix incorrect conversion of some decimal strings (#1454)
* Disabled dataset validation on `DicomFile.Clone()` (#1465)
* Fix reading of Confidentiality Profile Attributes from standard (led to missing Clean Graphics option) (#1212) 

#### 5.0.3 (2022-05-23)
* **Breaking change**: subclasses of DicomService will have to pass an instance of DicomServiceDependencies along to the DicomService base constructor. This replaces the old LogManager / NetworkManager / TranscoderManager dependencies. (Implemented in the context of #1291)
* **Breaking change**: subclasses of DicomServer will have to pass an instance of DicomServerDependencies along to the DicomServer base constructor. This replaces the old NetworkManager / LogManager dependencies. (Implemented in the context of #1291)
* **Breaking change**: DicomClient no longer has a NetworkManager, LogManager or TranscoderManager, these are to be configured via dependency injection. (Implemented in the context of #1144)
* Update to DICOM Standard 2022b
* Added option `numberSerializationMode` to `JsonDicomConverter` that allows different modes for serializing DS/IS/UV/SV DICOM items, including handling of invalid values (#1354 & #1362)
* Added an extension to get a DateTimeOffset respecting the timezone info in the dataset (#1310)
* Fixed bug where anonymization threw an exception if a DicomTag of VR UI contained no value (#1308)
* Catch exception in logmessage, to avoid making the application crash because of logging (#1288)
* Fixed StreamByteBuffer to read an internally buffered stream completely (#1313)
* Optimize performance and reduce memory allocations in network layer (#1291)
* Fixed bug where disposal of DicomService could throw an exception if the buffered write stream still had content (#1319)
* Improve handling of dropped connections (#1332)
* Add new API for expert DICOM client connections/associations. This new API gives full control over the connection, association and requests when sending DICOM requests (#1144)
* Rewrite "DicomClient" based on the new advanced API. The state based implementation is gone. The public API has remained the same. (#1144)
* Ignore empty VOI LUT and Modality LUT Sequence (#1369)
* Validate calling AE and called AE length when creating a DicomClient (#1323)
* Improve handling of WSI creation: faster offset table calucation and a naming of temp files to allow more than 64.000.
* Change: DicomAnonymizer private fields and methods changed to protected so they can be used in subclasses, made instance methods virtual so they can be overridden in subclasses
* Fix VR's SV and UV VR Length field (#1386)

#### 5.0.2 (2022-01-11)
* Update to DICOM Standard 2021e
* Fix issue where opening a DICOM file from a stream writes too much data when saving it again (#1264)
* Add possibility to read from streams without `Seek` like `BrowserFileStream` (#1218)
* Add method to convert an array of DicomDatasets into a json string (#1271)
* Improved bilinear interpolation
* Fix issue where sending a deflated DICOM file via C-STORE was sent inflated, causing errors (#1283) 
* Optimize performance and reduce memory allocations in network layer (#1267 and #1273)
* Enhance Association Request Timeout (#1284)
* Do not change target encoding for strings that are not encoded (#1301)

#### 5.0.1 (2021-11-11)

* Add generated API documentation for versions 4 and 5
* Fix IO Exception with >2GB images (#1148)
* Bug fix: Correct Source PDU Field in Association Abort Request (#984)
* Bug fix: Correct Person Name VR Json model (#1235)
* Vulnerability fix: Use secure version of `System.Text.Encodings.Web` package (#1223) 
* Change: `DicomFile.Open` now throws a `DicomFileException` if the file size is less than 132 bytes (#641)
* Add XML documentation to nuget package
* Change: Trying to add a DICOM element with invalid group ID to DICOM meta information now throws `DicomDataException` (#750)
* Bug fix: Prevent DicomJsonConverter from consuming root end object token (#1251)
* Add missing handling of UV, SV and OV in DicomDatasetReaderObserver.OnElement
* Drastically reduce memory consumption when saving a DICOM file
* Fix rendering of single color image

#### 5.0.0 (2021-09-13)

* Update to DICOM Standard 2021b (#1189)
* New helper classes to build up a volume from a stack and calculate stacks/slices out of this volume in arbitrary orientation
* Optional parameter in DicomFile.Open methods to define the limit of large object size (#958)
* Add initial support for code extensions (#43)
* Add possibility to register additional encodings via `DicomEncoding.RegisterEncoding()` 
* Do not validate VM for VRs OF, OL and OV (#1186)
* Add possibility to add values for the VRs UV, SV and OV
* Log warning messages on decoding errors (#1200)
* Bug fix: Anonymizer not parsing items in sequences (#1202)
* Fix anonymization of string values in private tags with VR UN

#### 5.0.0-alpha5 (2021-05-25)

* Add missing properties to IDicomClient interface (#1171)
* Fix unintended breaking change, where StringValue of tags with length 0 returned null, but should return string.empty.
* Be more tolerant to recognize Encoding by ignoring the difference of underscore and space.
* JsonDicom supports some VRs as number as well as as string. (#1161)
* Fix anonymizing private tags with explicit transfer syntax (#1181)
* Internal calculation of pixel values are done as double instead of int to avoid consequential errors when calculating (#1153)
* Fix: DicomDirectory did throw exception on calling constructor with no parameters (#1176)

#### 5.0.0-alpha4 (2021-03-01)

* Bug fix: No DICOM charset found for GB18030 in .NET Core (#1125)
* NLogManager constructor should be public (#1136)
* Update to DICOM Standard 2020e (#1132)
* Use Color32 instead of System.Drawing.Color (#1140)
* FrameGeometry is enhanced so that it also works for DX, CR or MG images. (#1138)
* DicomServerFactory missed the method overload to pass the userState object
* Private Creator UN tags are converted to LO (#1146)
* Bug fix: Ensure timeout detection can never stop prematurely
* Fix parsing of datasets with a final SequenceDelimiterItem at the end. (#1157)


#### 5.0.0-alpha3 and prior (2020-11-01)

##### Changes:

* There is only one library built in NetStandard 2.0 *fo-dicom.core*.*
* Use `Microsoft.Extensions.DependencyInjection`. There is an extension method to `IServiceCollection.AddDefaultDicomServices()` to add all default implementations for the required interfaces.
  * *IFileReferenceFactory:* creates a `IFileReference` instance. Is used internally whenever a Reference to a file is created.
  * *IImageManager:* creates a `IImage` instance. Default is `RawImageManager`, that returns a byte array. call  `IServiceCollection.UseImageManager<MyImageManager>()` to register an other implementation.
  * *ITranscoderManager:* manages the codecs, used by `DicomTranscoder`. Call `IServiceCollection.useTranscoderManager<MyTranscoderManager>()` to register an other implementation.
  * *ILogManager:* creates a concrete implementation of `ILogger`.
  * *INetworkManager:* creates a listner, opens streams or checks connection status.
  * *IDicomClientFactory:* is responsible to return an `IDicomClient` instance. This may be a new instance everytime or a reused instance per host or whateever.
  * *IDicomServerFactory:* creates server instances, manages available ports, etc.
* If there is no DI container provided, fo-dicom creates its own internally. To configure it, call `new DicomSetupBuilder().RegisterServices(s => ...).Build();`
  There are extension methods for this DicomSetupBuilder like `.SkipValidation()` or `SetDicomServiceLogging(logDataPdus, log DimseDataset)`.
  The new interface `IServiceProviderHost` manages, if there is an internal ServiceProvider or if to use a given Asp.Net Service Provider.
* DicomServer uses DI to create the instances of your `DicomService`. You can use constructor injection there.
* Make server providers asynchronous
* A new class `DicomClientOptions` holds all the options of a DicomClient to be passed instead of the huge list of parameters.
* `DicomServerRegistration` manages the started servers per IP/Port.
* Some little memory consumption emprovements in IByteBuffer classes.
* new methods in `IByteBuffer` to directly manipulate/use the data instead of copying it around multiple times.
* Include Json serialization/deserialization directly into *fo-dicom.core* based on `System.Text.Json`.
* Text encoding is now handled when a string is written into a network- or file-stream.
* Switch to IAsyncEnumerator using Microsoft.Bcl.AsyncInterfaces. LanguageVersion is set to 8.0. 
* internal: SCU now sends two presentation context per CStoreRequest: one with the original TS and one with the additional and the mandatory ImplicitLittleEndian. So the chance is higher to send the file without conversion. (#1048)
* Optimize DicomTag.GetHashCode()
* Bug fix: Prevent special characters in association requests from crashing Fellow Oak DICOM (#1104)
* Make DicomService more memory efficient. Use existing streams in PDU and do not create new Memorystreams for every PDU. (#1091)

##### Breaking changes:

* namespace changed from `Dicom` to `FellowOakDicom`
* `IOManager` is removed. Instead of calling `IOManager.CreateFileReference(path)` now directly create a new instance `new Filereference(path)`. The same is true for `DirecotryReference`.
* In general: all *Manager classes with their static `.SetImplementation` initializers have been replaced by Dependency Injection.
* By default there is only `RawImageManager` implementation for `IImageManager`. To have `WinFormsImageManager` or `WPFImageManager` you have to reference the package *fo-dicom.Imaging.Desktop*. To use `ImageSharpImageManager` you have to reference *fo-dicom.Imaging.ImageSharp*.
* There are only asynchronous server provider interfaces. All synchronous methods have been replaced by asynchronous.
* Instances of `DicomClient` and `DicomServer` are not created directly, but via a `DicomClientFactory` or a `DicomServerFactory`.
  If you are in a "DI-Environment" like Asp.Net, then inject a `IDicomClientFactory` instance and use this to create a DicomClient. otherwise call `DicomClientFactory.CreateDicomClient(...)`.  This is a wrapper around accessing the internal DI container , getting the registered IDicomClientFactory and then calling this. So this is more overhead.
* DicomServiceOptions cannot be passed as parameter to DicomServer constructor/factory any more, but the values of options have to be set to the created instance of DicomServer.
* Classes `DicomFileReader`, `DicomReader`, `DicomReaderCallbackObserver` etc are now internal instead of public, because the resulting Datasets are wrong/inconsistent and need further changes. Therefore its usage is dangerous for users. (#823)
* Removed obsolete methods/classes/properties
  * `DicomValidation.AutoValidation`: Call `DicomSetupBuilder.SkipValidation()` instead.
  * `Dicom.Network.DicomClient`: use `FellowOakDicom.Network.Client.DicomClient` instead.
  * `Dicom.Network.IDicomServiceUser`: use `IDicomClientConnection` instead.
  * `ChangeTransferSyntax(..)` extension methods for `DicomFile` and `DicomDataset`: use the method `Clone(..)` instead.
  * `DicomDataset.Get<T>`: use `GetValue`, `GetValues`, `GetSingleValue` or `GetSequence` instead.
  * `DicomDataset.AddOrUpdatePixelData`:  use `DicomPixelData.AddFrame(IByteBuffer)` to add pixel data to underlying dataset.
  * `DicomUID.Generate(name)`: use `DicomUID.Generate()` instead.
  * `DicomUID.IsValid(uid)`: use `DicomUID.IsValidUid(uid)` instead.
  * `DicomUIDGenerator.Generate()` and `DicomUIDGenerator.GenerateNew()`: use `DicomUIDGenerator.GenerateDerivedFromUUID()`
  * `DicomImage.Dataset`, `DicomImage.PixelData` and `DicomImage.PhotometricInterpretation`: do not load the DicomImage directly from filename if you also need access to the dataset, but load the DicomDataset from file first and then construct the DicomImage from this loaded DicomDataset. Then you can access both.
* DicomStringElement and derived classes do not have the "encoding" parameter in constructor, that takes a string-value
* DicomDataset.Add(OrUpdate) does not take an "encoding" parameter any more, instead the DicomDataset has a property `TextEncodings`, that is applied to all string-based tags.
* in update to DICOM2020e the keywords, that are provided by Nema, are used. therefore some DicomUID-Names changed.

   <|MERGE_RESOLUTION|>--- conflicted
+++ resolved
@@ -1,9 +1,5 @@
-<<<<<<< HEAD
-#### 5.0.4 (TBD)
+#### 5.1.0 (TBD)
 * **Breaking change**: Switch to Microsoft.Extensions.Logging, replacing FellowOakDicom.Log.ILogger and FellowOakDicom.Log.ILogManager. These are old interfaces are still supported, but they have moved to the `FellowOakDicom.Log.Obsolete` namespace and are now marked as obsolete
-=======
-#### 5.1.0 (TBD)
->>>>>>> a4966ca2
 * Fix reading of DICOM files with extra tags in File Meta Information (#1376)
 * Allow accessing person name components for empty items (#1405)
 * Fix sending more DICOM requests over an existing association where a request previously timed out (#1396)
