#### 5.0.0

* Update to DICOM Standard 2021b (#1189)
* New helper classes to build up a volume from a stack and calculate stacks/slices out of this volume in arbitrary orientation
* Optional parameter in DicomFile.Open methods to define the limit of large object size (#958)
* Add initial support for code extensions (#43)
* Add possibility to register additional encodings via `DicomEncoding.RegisterEncoding()` 
* Do not validate VM for VRs OF, OL and OV (#1186)
* Add possibility to add values for the VRs UV, SV and OV
<<<<<<< HEAD
* Log warning messages on decoding errors (#1200)
=======
* Bug fix: Anonymizer not parsing items in sequences (#1202)
>>>>>>> 1cc14029

#### 5.0.0-alpha5 (2021-05-25)

* Add missing properties to IDicomClient interface (#1171)
* Fix unintended breaking change, where StringValue of tags with length 0 returned null, but should return string.empty.
* Be more tolerant to recognize Encoding by ignoring the difference of underscore and space.
* JsonDicom supports some VRs as number as well as as string. (#1161)
* Fix anonymizing private tags with explicit transfer syntax (#1181)
* Internal calculation of pixel values are done as double instead of int to avoid consequential errors when calculating (#1153)
* Fix: DicomDirectory did throw exception on calling constructor with no parameters (#1176)

#### 5.0.0-alpha4 (2021-03-01)

* Bug fix: No DICOM charset found for GB18030 in .NET Core (#1125)
* NLogManager constructor should be public (#1136)
* Update to DICOM Standard 2020e (#1132)
* Use Color32 instead of System.Drawing.Color (#1140)
* FrameGeometry is enhanced so that it also works for DX, CR or MG images. (#1138)
* DicomServerFactory missed the method overload to pass the userState object
* Private Creator UN tags are converted to LO (#1146)
* Bug fix: Ensure timeout detection can never stop prematurely
* Fix parsing of datasets with a final SequenceDelimiterItem at the end. (#1157)


#### 5.0.0-alpha3 and prior (2020-11-01)

##### Changes:

* There is only one library built in NetStandard 2.0 *fo-dicom.core*.*
* Use `Microsoft.Extensions.DependencyInjection`. There is an extension method to `IServiceCollection.AddDefaultDicomServices()` to add all default implementations for the required interfaces.
  * *IFileReferenceFactory:* creates a `IFileReference` instance. Is used internally whenever a Reference to a file is created.
  * *IImageManager:* creates a `IImage` instance. Default is `RawImageManager`, that returns a byte array. call  `IServiceCollection.UseImageManager<MyImageManager>()` to register an other implementation.
  * *ITranscoderManager:* manages the codecs, used by `DicomTranscoder`. Call `IServiceCollection.useTranscoderManager<MyTranscoderManager>()` to register an other implementation.
  * *ILogManager:* creates a concrete implementation of `ILogger`.
  * *INetworkManager:* creates a listner, opens streams or checks connection status.
  * *IDicomClientFactory:* is responsible to return an `IDicomClient` instance. This may be a new instance everytime or a reused instance per host or whateever.
  * *IDicomServerFactory:* creates server instances, manages available ports, etc.
* If there is no DI container provided, fo-dicom creates its own internally. To configure it, call `new DicomSetupBuilder().RegisterServices(s => ...).Build();`
  There are extension methods for this DicomSetupBuilder like `.SkipValidation()` or `SetDicomServiceLogging(logDataPdus, log DimseDataset)`.
  The new interface `IServiceProviderHost` manages, if there is an internal ServiceProvider or if to use a given Asp.Net Service Provider.
* DicomServer uses DI to create the instances of your `DicomService`. You can use constructor injection there.
* Make server providers asynchronous
* A new class `DicomClientOptions` holds all the options of a DicomClient to be passed instead of the huge list of parameters.
* `DicomServerRegistration` manages the started servers per IP/Port.
* Some little memory consumption emprovements in IByteBuffer classes.
* new methods in `IByteBuffer` to directly manipulate/use the data instead of copying it around multiple times.
* Include Json serialization/deserialization directly into *fo-dicom.core* based on `System.Text.Json`.
* Text encoding is now handled when a string is written into a network- or file-stream.
* Switch to IAsyncEnumerator using Microsoft.Bcl.AsyncInterfaces. LanguageVersion is set to 8.0. 
* internal: SCU now sends two presentation context per CStoreRequest: one with the original TS and one with the additional and the mandatory ImplicitLittleEndian. So the chance is higher to send the file without conversion. (#1048)
* Optimize DicomTag.GetHashCode()
* Bug fix: Prevent special characters in association requests from crashing Fellow Oak DICOM (#1104)
* Make DicomService more memory efficient. Use existing streams in PDU and do not create new Memorystreams for every PDU. (#1091)

##### Breaking changes:

* namespace changed from `Dicom` to `FellowOakDicom`
* `IOManager` is removed. Instead of calling `IOManager.CreateFileReference(path)` now directly create a new instance `new Filereference(path)`. The same is true for `DirecotryReference`.
* In general: all *Manager classes with their static `.SetImplementation` initializers have been replaced by Dependency Injection.
* By default there is only `RawImageManager` implementation for `IImageManager`. To have `WinFormsImageManager` or `WPFImageManager` you have to reference the package *fo-dicom.Imaging.Desktop*. To use `ImageSharpImageManager` you have to reference *fo-dicom.Imaging.ImageSharp*.
* There are only asynchronous server provider interfaces. All synchronous methods have been replaced by asynchronous.
* Instances of `DicomClient` and `DicomServer` are not created directly, but via a `DicomClientFactory` or a `DicomServerFactory`.
  If you are in a "DI-Environment" like Asp.Net, then inject a `IDicomClientFactory` instance and use this to create a DicomClient. otherwise call `DicomClientFactory.CreateDicomClient(...)`.  This is a wrapper around accessing the internal DI container , getting the registered IDicomClientFactory and then calling this. So this is more overhead.
* DicomServiceOptions cannot be passed as parameter to DicomServer constructor/factory any more, but the values of options have to be set to the created instance of DicomServer.
* Classes `DicomFileReader`, `DicomReader`, `DicomReaderCallbackObserver` etc are now internal instead of public, because the resulting Datasets are wrong/inconsistent and need further changes. Therefore its usage is dangerous for users. (#823)
* Removed obsolete methods/classes/properties
  * `DicomValidation.AutoValidation`: Call `DicomSetupBuilder.SkipValidation()` instead.
  * `Dicom.Network.DicomClient`: use `FellowOakDicom.Network.Client.DicomClient` instead.
  * `Dicom.Network.IDicomServiceUser`: use `IDicomClientConnection` instead.
  * `ChangeTransferSyntax(..)` extension methods for `DicomFile` and `DicomDataset`: use the method `Clone(..)` instead.
  * `DicomDataset.Get<T>`: use `GetValue`, `GetValues`, `GetSingleValue` or `GetSequence` instead.
  * `DicomDataset.AddOrUpdatePixelData`:  use `DicomPixelData.AddFrame(IByteBuffer)` to add pixel data to underlying dataset.
  * `DicomUID.Generate(name)`: use `DicomUID.Generate()` instead.
  * `DicomUID.IsValid(uid)`: use `DicomUID.IsValidUid(uid)` instead.
  * `DicomUIDGenerator.Generate()` and `DicomUIDGenerator.GenerateNew()`: use `DicomUIDGenerator.GenerateDerivedFromUUID()`
  * `DicomImage.Dataset`, `DicomImage.PixelData` and `DicomImage.PhotometricInterpretation`: do not load the DicomImage directly from filename if you also need access to the dataset, but load the DicomDataset from file first and then construct the DicomImage from this loaded DicomDataset. Then you can access both.
* DicomStringElement and derived classes do not have the "encoding" parameter in constructor, that takes a string-value
* DicomDataset.Add(OrUpdate) does not take an "encoding" parameter any more, instead the DicomDataset has a property `TextEncodings`, that is applied to all string-based tags.
* in update to DICOM2020e the keywords, that are provided by Nema, are used. therefore some DicomUID-Names changed.

   <|MERGE_RESOLUTION|>--- conflicted
+++ resolved
@@ -7,11 +7,8 @@
 * Add possibility to register additional encodings via `DicomEncoding.RegisterEncoding()` 
 * Do not validate VM for VRs OF, OL and OV (#1186)
 * Add possibility to add values for the VRs UV, SV and OV
-<<<<<<< HEAD
 * Log warning messages on decoding errors (#1200)
-=======
 * Bug fix: Anonymizer not parsing items in sequences (#1202)
->>>>>>> 1cc14029
 
 #### 5.0.0-alpha5 (2021-05-25)
 
