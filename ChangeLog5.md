#### 5.0.2 (TBD)
* Fix issue where opening a DICOM file from a stream writes too much data when saving it again (#1264)
* Add possibility to read from streams without `Seek` like `BrowserFileStream` (#1218)
* Add method to convert an array of DicomDatasets into a json string (#1271)
* Improved bilinear interpolation
<<<<<<< HEAD
* Optimize performance and reduce memory allocations in network layer (#1267 and #1273)
=======
* Fix issue where sending a deflated DICOM file via C-STORE was sent inflated, causing errors (#1283) 
>>>>>>> 08801d84

#### 5.0.1 (2021-11-11)

* Add generated API documentation for versions 4 and 5
* Fix IO Exception with >2GB images (#1148)
* Bug fix: Correct Source PDU Field in Association Abort Request (#984)
* Bug fix: Correct Person Name VR Json model (#1235)
* Vulnerability fix: Use secure version of `System.Text.Encodings.Web` package (#1223) 
* Change: `DicomFile.Open` now throws a `DicomFileException` if the file size is less than 132 bytes (#641)
* Add XML documentation to nuget package
* Change: Trying to add a DICOM element with invalid group ID to DICOM meta information now throws `DicomDataException` (#750)
* Bug fix: Prevent DicomJsonConverter from consuming root end object token (#1251)
* Add missing handling of UV, SV and OV in DicomDatasetReaderObserver.OnElement
* Drastically reduce memory consumption when saving a DICOM file
* Fix rendering of single color image

#### 5.0.0 (2021-09-13)

* Update to DICOM Standard 2021b (#1189)
* New helper classes to build up a volume from a stack and calculate stacks/slices out of this volume in arbitrary orientation
* Optional parameter in DicomFile.Open methods to define the limit of large object size (#958)
* Add initial support for code extensions (#43)
* Add possibility to register additional encodings via `DicomEncoding.RegisterEncoding()` 
* Do not validate VM for VRs OF, OL and OV (#1186)
* Add possibility to add values for the VRs UV, SV and OV
* Log warning messages on decoding errors (#1200)
* Bug fix: Anonymizer not parsing items in sequences (#1202)
* Fix anonymization of string values in private tags with VR UN

#### 5.0.0-alpha5 (2021-05-25)

* Add missing properties to IDicomClient interface (#1171)
* Fix unintended breaking change, where StringValue of tags with length 0 returned null, but should return string.empty.
* Be more tolerant to recognize Encoding by ignoring the difference of underscore and space.
* JsonDicom supports some VRs as number as well as as string. (#1161)
* Fix anonymizing private tags with explicit transfer syntax (#1181)
* Internal calculation of pixel values are done as double instead of int to avoid consequential errors when calculating (#1153)
* Fix: DicomDirectory did throw exception on calling constructor with no parameters (#1176)

#### 5.0.0-alpha4 (2021-03-01)

* Bug fix: No DICOM charset found for GB18030 in .NET Core (#1125)
* NLogManager constructor should be public (#1136)
* Update to DICOM Standard 2020e (#1132)
* Use Color32 instead of System.Drawing.Color (#1140)
* FrameGeometry is enhanced so that it also works for DX, CR or MG images. (#1138)
* DicomServerFactory missed the method overload to pass the userState object
* Private Creator UN tags are converted to LO (#1146)
* Bug fix: Ensure timeout detection can never stop prematurely
* Fix parsing of datasets with a final SequenceDelimiterItem at the end. (#1157)


#### 5.0.0-alpha3 and prior (2020-11-01)

##### Changes:

* There is only one library built in NetStandard 2.0 *fo-dicom.core*.*
* Use `Microsoft.Extensions.DependencyInjection`. There is an extension method to `IServiceCollection.AddDefaultDicomServices()` to add all default implementations for the required interfaces.
  * *IFileReferenceFactory:* creates a `IFileReference` instance. Is used internally whenever a Reference to a file is created.
  * *IImageManager:* creates a `IImage` instance. Default is `RawImageManager`, that returns a byte array. call  `IServiceCollection.UseImageManager<MyImageManager>()` to register an other implementation.
  * *ITranscoderManager:* manages the codecs, used by `DicomTranscoder`. Call `IServiceCollection.useTranscoderManager<MyTranscoderManager>()` to register an other implementation.
  * *ILogManager:* creates a concrete implementation of `ILogger`.
  * *INetworkManager:* creates a listner, opens streams or checks connection status.
  * *IDicomClientFactory:* is responsible to return an `IDicomClient` instance. This may be a new instance everytime or a reused instance per host or whateever.
  * *IDicomServerFactory:* creates server instances, manages available ports, etc.
* If there is no DI container provided, fo-dicom creates its own internally. To configure it, call `new DicomSetupBuilder().RegisterServices(s => ...).Build();`
  There are extension methods for this DicomSetupBuilder like `.SkipValidation()` or `SetDicomServiceLogging(logDataPdus, log DimseDataset)`.
  The new interface `IServiceProviderHost` manages, if there is an internal ServiceProvider or if to use a given Asp.Net Service Provider.
* DicomServer uses DI to create the instances of your `DicomService`. You can use constructor injection there.
* Make server providers asynchronous
* A new class `DicomClientOptions` holds all the options of a DicomClient to be passed instead of the huge list of parameters.
* `DicomServerRegistration` manages the started servers per IP/Port.
* Some little memory consumption emprovements in IByteBuffer classes.
* new methods in `IByteBuffer` to directly manipulate/use the data instead of copying it around multiple times.
* Include Json serialization/deserialization directly into *fo-dicom.core* based on `System.Text.Json`.
* Text encoding is now handled when a string is written into a network- or file-stream.
* Switch to IAsyncEnumerator using Microsoft.Bcl.AsyncInterfaces. LanguageVersion is set to 8.0. 
* internal: SCU now sends two presentation context per CStoreRequest: one with the original TS and one with the additional and the mandatory ImplicitLittleEndian. So the chance is higher to send the file without conversion. (#1048)
* Optimize DicomTag.GetHashCode()
* Bug fix: Prevent special characters in association requests from crashing Fellow Oak DICOM (#1104)
* Make DicomService more memory efficient. Use existing streams in PDU and do not create new Memorystreams for every PDU. (#1091)

##### Breaking changes:

* namespace changed from `Dicom` to `FellowOakDicom`
* `IOManager` is removed. Instead of calling `IOManager.CreateFileReference(path)` now directly create a new instance `new Filereference(path)`. The same is true for `DirecotryReference`.
* In general: all *Manager classes with their static `.SetImplementation` initializers have been replaced by Dependency Injection.
* By default there is only `RawImageManager` implementation for `IImageManager`. To have `WinFormsImageManager` or `WPFImageManager` you have to reference the package *fo-dicom.Imaging.Desktop*. To use `ImageSharpImageManager` you have to reference *fo-dicom.Imaging.ImageSharp*.
* There are only asynchronous server provider interfaces. All synchronous methods have been replaced by asynchronous.
* Instances of `DicomClient` and `DicomServer` are not created directly, but via a `DicomClientFactory` or a `DicomServerFactory`.
  If you are in a "DI-Environment" like Asp.Net, then inject a `IDicomClientFactory` instance and use this to create a DicomClient. otherwise call `DicomClientFactory.CreateDicomClient(...)`.  This is a wrapper around accessing the internal DI container , getting the registered IDicomClientFactory and then calling this. So this is more overhead.
* DicomServiceOptions cannot be passed as parameter to DicomServer constructor/factory any more, but the values of options have to be set to the created instance of DicomServer.
* Classes `DicomFileReader`, `DicomReader`, `DicomReaderCallbackObserver` etc are now internal instead of public, because the resulting Datasets are wrong/inconsistent and need further changes. Therefore its usage is dangerous for users. (#823)
* Removed obsolete methods/classes/properties
  * `DicomValidation.AutoValidation`: Call `DicomSetupBuilder.SkipValidation()` instead.
  * `Dicom.Network.DicomClient`: use `FellowOakDicom.Network.Client.DicomClient` instead.
  * `Dicom.Network.IDicomServiceUser`: use `IDicomClientConnection` instead.
  * `ChangeTransferSyntax(..)` extension methods for `DicomFile` and `DicomDataset`: use the method `Clone(..)` instead.
  * `DicomDataset.Get<T>`: use `GetValue`, `GetValues`, `GetSingleValue` or `GetSequence` instead.
  * `DicomDataset.AddOrUpdatePixelData`:  use `DicomPixelData.AddFrame(IByteBuffer)` to add pixel data to underlying dataset.
  * `DicomUID.Generate(name)`: use `DicomUID.Generate()` instead.
  * `DicomUID.IsValid(uid)`: use `DicomUID.IsValidUid(uid)` instead.
  * `DicomUIDGenerator.Generate()` and `DicomUIDGenerator.GenerateNew()`: use `DicomUIDGenerator.GenerateDerivedFromUUID()`
  * `DicomImage.Dataset`, `DicomImage.PixelData` and `DicomImage.PhotometricInterpretation`: do not load the DicomImage directly from filename if you also need access to the dataset, but load the DicomDataset from file first and then construct the DicomImage from this loaded DicomDataset. Then you can access both.
* DicomStringElement and derived classes do not have the "encoding" parameter in constructor, that takes a string-value
* DicomDataset.Add(OrUpdate) does not take an "encoding" parameter any more, instead the DicomDataset has a property `TextEncodings`, that is applied to all string-based tags.
* in update to DICOM2020e the keywords, that are provided by Nema, are used. therefore some DicomUID-Names changed.

   <|MERGE_RESOLUTION|>--- conflicted
+++ resolved
@@ -3,11 +3,8 @@
 * Add possibility to read from streams without `Seek` like `BrowserFileStream` (#1218)
 * Add method to convert an array of DicomDatasets into a json string (#1271)
 * Improved bilinear interpolation
-<<<<<<< HEAD
+* Fix issue where sending a deflated DICOM file via C-STORE was sent inflated, causing errors (#1283) 
 * Optimize performance and reduce memory allocations in network layer (#1267 and #1273)
-=======
-* Fix issue where sending a deflated DICOM file via C-STORE was sent inflated, causing errors (#1283) 
->>>>>>> 08801d84
 
 #### 5.0.1 (2021-11-11)
 
