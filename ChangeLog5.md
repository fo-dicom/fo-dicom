--- conflicted
+++ resolved
@@ -1,10 +1,7 @@
 #### 5.0.1 (TBD)
-<<<<<<< HEAD
+
 * Add generated API documentation for versions 4 and 5
-=======
-
 * Fix IO Exception with >2GB images (#1148)
->>>>>>> 42116e30
 
 #### 5.0.0 (2021-09-13)
 
